// Copyright 2021-2024 FRC 6328
// http://github.com/Mechanical-Advantage
//
// This program is free software; you can redistribute it and/or
// modify it under the terms of the GNU General Public License
// version 3 as published by the Free Software Foundation or
// available in the root directory of this project.
//
// This program is distributed in the hope that it will be useful,
// but WITHOUT ANY WARRANTY; without even the implied warranty of
// MERCHANTABILITY or FITNESS FOR A PARTICULAR PURPOSE. See the
// GNU General Public License for more details.

package frc.robot.subsystems.drive;

import edu.wpi.first.math.geometry.Pose2d;
import edu.wpi.first.math.geometry.Rotation2d;
import edu.wpi.first.math.geometry.Translation2d;
import edu.wpi.first.math.kinematics.*;
import edu.wpi.first.wpilibj.DriverStation;
import edu.wpi.first.wpilibj.Timer;
import edu.wpi.first.wpilibj2.command.Command;
import edu.wpi.first.wpilibj2.command.SubsystemBase;
import frc.robot.RobotState;
import frc.robot.subsystems.drive.planners.AutoAlignMotionPlanner;
import frc.robot.subsystems.drive.planners.TrajectoryMotionPlanner;
import frc.robot.util.GeomUtil;
import frc.robot.util.LoggedTunableNumber;
import frc.robot.util.swerve.ModuleLimits;
import frc.robot.util.swerve.SwerveSetpoint;
import frc.robot.util.swerve.SwerveSetpointGenerator;
import frc.robot.util.trajectory.Trajectory;
import java.util.*;
import java.util.concurrent.ArrayBlockingQueue;
import java.util.concurrent.locks.Lock;
import java.util.concurrent.locks.ReentrantLock;
import java.util.function.Supplier;
import java.util.stream.IntStream;
import lombok.experimental.ExtensionMethod;
import org.littletonrobotics.junction.AutoLog;
import org.littletonrobotics.junction.AutoLogOutput;
import org.littletonrobotics.junction.Logger;

@ExtensionMethod({GeomUtil.class})
public class Drive extends SubsystemBase {
  private static final LoggedTunableNumber coastSpeedLimit =
      new LoggedTunableNumber(
          "Drive/CoastSpeedLimit", DriveConstants.driveConfig.maxLinearVelocity() * 0.6);
  private static final LoggedTunableNumber coastDisableTime =
      new LoggedTunableNumber("Drive/CoastDisableTimeSeconds", 0.5);

  @AutoLog
  public static class OdometryTimestampInputs {
    public double[] timestamps = new double[] {};
  }

  public static final Lock odometryLock = new ReentrantLock();
  // TODO: DO THIS BETTER!
  public static final Queue<Double> timestampQueue = new ArrayBlockingQueue<>(100);

  private final OdometryTimestampInputsAutoLogged odometryTimestampInputs =
      new OdometryTimestampInputsAutoLogged();
  private final GyroIO gyroIO;
  private final GyroIOInputsAutoLogged gyroInputs = new GyroIOInputsAutoLogged();
  private final Module[] modules = new Module[4];

  private boolean modulesOrienting = false;
  private boolean characterizing = false;
  private final Timer coastTimer = new Timer();
  private boolean brakeModeEnabled = true;
  private double characterizationVolts = 0.0;
  private ChassisSpeeds desiredSpeeds = new ChassisSpeeds();
  private ModuleLimits currentModuleLimits = DriveConstants.moduleLimits;
  private SwerveSetpoint currentSetpoint =
      new SwerveSetpoint(
          new ChassisSpeeds(),
          new SwerveModuleState[] {
            new SwerveModuleState(),
            new SwerveModuleState(),
            new SwerveModuleState(),
            new SwerveModuleState()
          });
  private SwerveSetpointGenerator setpointGenerator;

  private final TrajectoryMotionPlanner trajectoryMotionPlanner;
  private final AutoAlignMotionPlanner autoAlignMotionPlanner;

  public Drive(
      GyroIO gyroIO,
      ModuleIO fl,
      ModuleIO fr,
      ModuleIO bl,
      ModuleIO br,
      boolean useMotorConroller) {
    System.out.println("[Init] Creating Drive");
    this.gyroIO = gyroIO;
    modules[0] = new Module(fl, 0, useMotorConroller);
    modules[1] = new Module(fr, 1, useMotorConroller);
    modules[2] = new Module(bl, 2, useMotorConroller);
    modules[3] = new Module(br, 3, useMotorConroller);

    setpointGenerator =
        SwerveSetpointGenerator.builder()
            .kinematics(DriveConstants.kinematics)
            .moduleLocations(DriveConstants.moduleTranslations)
            .build();
    trajectoryMotionPlanner = new TrajectoryMotionPlanner();
    autoAlignMotionPlanner = new AutoAlignMotionPlanner();
  }

  public void periodic() {
    // Update & process inputs
    odometryLock.lock();
    // Read timestamps from odometry thread and fake sim timestamps
    odometryTimestampInputs.timestamps =
        timestampQueue.stream().mapToDouble(Double::valueOf).toArray();
    if (odometryTimestampInputs.timestamps.length == 0) {
      odometryTimestampInputs.timestamps = new double[] {Timer.getFPGATimestamp()};
    }
    timestampQueue.clear();
    Logger.processInputs("Drive/OdometryTimestamps", odometryTimestampInputs);
    // Read inputs from gyro
    gyroIO.updateInputs(gyroInputs);
    Logger.processInputs("Drive/Gyro", gyroInputs);
    // Read inputs from modules
    Arrays.stream(modules).forEach(Module::updateInputs);
    odometryLock.unlock();

    // Calculate the min odometry position updates across all modules
    int minOdometryUpdates =
        IntStream.of(
                odometryTimestampInputs.timestamps.length,
                Arrays.stream(modules)
                    .mapToInt(module -> module.getModulePositions().length)
                    .min()
                    .orElse(0))
            .min()
            .orElse(0);
    if (gyroInputs.connected) {
      minOdometryUpdates = Math.min(gyroInputs.odometryYawPositions.length, minOdometryUpdates);
    }
    // Pass odometry data to robot state
    for (int i = 0; i < minOdometryUpdates; i++) {
      int odometryIndex = i;
      Rotation2d yaw = gyroInputs.connected ? gyroInputs.odometryYawPositions[i] : null;
      // Get all four swerve module positions at that odometry update
      // and store in SwerveDriveWheelPositions object
      SwerveDriveWheelPositions wheelPositions =
          new SwerveDriveWheelPositions(
              Arrays.stream(modules)
                  .map(module -> module.getModulePositions()[odometryIndex])
                  .toArray(SwerveModulePosition[]::new));
      // Add observation to robot state
      RobotState.getInstance()
          .addOdometryObservation(
              new RobotState.OdometryObservation(
                  wheelPositions, yaw, odometryTimestampInputs.timestamps[i]));
    }

    // update current velocities use gyro when possible
    ChassisSpeeds robotRelativeVelocity = getSpeeds();
    robotRelativeVelocity.omegaRadiansPerSecond =
        gyroInputs.connected
            ? gyroInputs.yawVelocityRadPerSec
            : robotRelativeVelocity.omegaRadiansPerSecond;
    RobotState.getInstance().addVelocityData(robotRelativeVelocity.toTwist2d());

    // Disabled, stop modules and coast
    if (DriverStation.isDisabled()) {
      Arrays.stream(modules).forEach(Module::stop);
      if (Math.hypot(
                  robotRelativeVelocity.vxMetersPerSecond, robotRelativeVelocity.vyMetersPerSecond)
              <= coastSpeedLimit.get()
          && brakeModeEnabled) {
        setBrakeMode(false);
        coastTimer.stop();
        coastTimer.reset();
      } else if (coastTimer.hasElapsed(coastDisableTime.get()) && brakeModeEnabled) {
        setBrakeMode(false);
        coastTimer.stop();
        coastTimer.reset();
      } else {
        coastTimer.start();
      }
      return;
    }

    // Run characterization
    if (characterizing) {
      for (Module module : modules) {
        module.runCharacterization(characterizationVolts);
      }
      return;
    }

    // Skip if orienting modules
    if (modulesOrienting) {
      return;
    }

<<<<<<< HEAD
    // Run robot at speeds
    // account for skew
    desiredSpeeds = ChassisSpeeds.discretize(desiredSpeeds, 0.02);
    // generate feasible next setpoint
    //    currentSetpoint =
    //        setpointGenerator.generateSetpoint(
    //            currentModuleLimits, currentSetpoint, desiredSpeeds, 0.02);
=======
    // Run robot at desiredSpeeds
    // Generate feasible next setpoint
    currentSetpoint =
        setpointGenerator.generateSetpoint(
            currentModuleLimits, currentSetpoint, desiredSpeeds, 0.02);
>>>>>>> d1e91d67

    // run modules
    SwerveModuleState[] optimizedSetpointStates =
        DriveConstants.kinematics.toSwerveModuleStates(desiredSpeeds);
    for (int i = 0; i < modules.length; i++) {
      // Optimize setpoints
      optimizedSetpointStates[i] =
          SwerveModuleState.optimize(optimizedSetpointStates[i], modules[i].getAngle());
      modules[i].runSetpoint(optimizedSetpointStates[i]);
    }

    // Log chassis speeds and swerve states
    Logger.recordOutput(
        "Drive/SwerveStates/Desired(b4 Poofs)",
        DriveConstants.kinematics.toSwerveModuleStates(desiredSpeeds));
    Logger.recordOutput("Drive/SwerveStates/Setpoints", optimizedSetpointStates);
    Logger.recordOutput("Drive/DesiredSpeeds", desiredSpeeds);
    Logger.recordOutput("Drive/SetpointSpeeds", currentSetpoint.chassisSpeeds());
  }

  /** Set drive velocity (robot relative) */
  public void setVelocity(ChassisSpeeds velocity) {
    desiredSpeeds = ChassisSpeeds.discretize(velocity, 0.02);
    setBrakeMode(true);
  }

  /** Runs forwards at the commanded voltage. */
  public void runCharacterizationVolts(double volts) {
    characterizing = true;
    characterizationVolts = volts;
  }

  /** Disables the characterization mode. */
  public void endCharacterization() {
    characterizing = false;
  }

  /** Returns the average drive velocity in radians/sec. */
  public double getCharacterizationVelocity() {
    double driveVelocityAverage = 0.0;
    for (var module : modules) {
      driveVelocityAverage += module.getCharacterizationVelocity();
    }
    return driveVelocityAverage / 4.0;
  }

  /** Set brake mode enabled */
  public void setBrakeMode(boolean enabled) {
    brakeModeEnabled = enabled;
    Arrays.stream(modules).forEach(module -> module.setBrakeMode(enabled));
  }

  public Command orientModules(Rotation2d orientation) {
    return orientModules(new Rotation2d[] {orientation, orientation, orientation, orientation});
  }

  public Command orientModules(Rotation2d[] orientations) {
    return run(() -> {
          for (int i = 0; i < orientations.length; i++) {
            modules[i].runSetpoint(new SwerveModuleState(0.0, orientations[i]));
          }
        })
        .until(
            () ->
                Arrays.stream(modules)
                    .allMatch(
                        module ->
                            Math.abs(
                                    module.getAngle().getDegrees()
                                        - module.getSetpointState().angle.getDegrees())
                                <= 2.0))
        .beforeStarting(() -> modulesOrienting = true)
        .finallyDo(() -> modulesOrienting = false);
  }

  /** Follows a trajectory using the trajectory motion planner. */
  public Command followTrajectory(Trajectory trajectory) {
    return run(() -> setVelocity(trajectoryMotionPlanner.update()))
        .beforeStarting(() -> trajectoryMotionPlanner.setTrajectory(trajectory))
        .until(trajectoryMotionPlanner::isFinished);
  }

  /** Auto aligns to a pose using the auto align motion planner. */
  public Command autoAlignToPose(Supplier<Pose2d> goalPose) {
    return run(() -> setVelocity(autoAlignMotionPlanner.update()))
        .beforeStarting(() -> autoAlignMotionPlanner.setGoalPose(goalPose.get()))
        .until(autoAlignMotionPlanner::atGoal);
  }

  @AutoLogOutput(key = "Drive/GyroYaw")
  public Rotation2d getGyroYaw() {
    return gyroInputs.connected
        ? gyroInputs.yawPosition
        : RobotState.getInstance().getEstimatedPose().getRotation();
  }

  /** Returns the module states (turn angles and drive velocities) for all of the modules. */
  @AutoLogOutput(key = "Drive/SwerveStates/Measured")
  private SwerveModuleState[] getModuleStates() {
    return Arrays.stream(modules).map(Module::getState).toArray(SwerveModuleState[]::new);
  }

  /** Returns the measured speeds of the robot in the robot's frame of reference. */
  @AutoLogOutput(key = "Drive/MeasuredSpeeds")
  private ChassisSpeeds getSpeeds() {
    return DriveConstants.kinematics.toChassisSpeeds(getModuleStates());
  }

  public static Rotation2d[] getStraightOrientations() {
    return IntStream.range(0, 4).mapToObj(Rotation2d::new).toArray(Rotation2d[]::new);
  }

  public static Rotation2d[] getXOrientations() {
    return Arrays.stream(DriveConstants.moduleTranslations)
        .map(Translation2d::getAngle)
        .toArray(Rotation2d[]::new);
  }
}<|MERGE_RESOLUTION|>--- conflicted
+++ resolved
@@ -198,29 +198,18 @@
       return;
     }
 
-<<<<<<< HEAD
-    // Run robot at speeds
-    // account for skew
-    desiredSpeeds = ChassisSpeeds.discretize(desiredSpeeds, 0.02);
-    // generate feasible next setpoint
-    //    currentSetpoint =
-    //        setpointGenerator.generateSetpoint(
-    //            currentModuleLimits, currentSetpoint, desiredSpeeds, 0.02);
-=======
     // Run robot at desiredSpeeds
     // Generate feasible next setpoint
     currentSetpoint =
         setpointGenerator.generateSetpoint(
             currentModuleLimits, currentSetpoint, desiredSpeeds, 0.02);
->>>>>>> d1e91d67
 
     // run modules
-    SwerveModuleState[] optimizedSetpointStates =
-        DriveConstants.kinematics.toSwerveModuleStates(desiredSpeeds);
+    SwerveModuleState[] optimizedSetpointStates = new SwerveModuleState[4];
     for (int i = 0; i < modules.length; i++) {
       // Optimize setpoints
       optimizedSetpointStates[i] =
-          SwerveModuleState.optimize(optimizedSetpointStates[i], modules[i].getAngle());
+          SwerveModuleState.optimize(currentSetpoint.moduleStates()[i], modules[i].getAngle());
       modules[i].runSetpoint(optimizedSetpointStates[i]);
     }
 
