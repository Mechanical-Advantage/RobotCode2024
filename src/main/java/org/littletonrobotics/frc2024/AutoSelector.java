// Copyright (c) 2024 FRC 6328
// http://github.com/Mechanical-Advantage
//
// Use of this source code is governed by an MIT-style
// license that can be found in the LICENSE file at
// the root directory of this project.

package org.littletonrobotics.frc2024;

import edu.wpi.first.networktables.NetworkTableInstance;
import edu.wpi.first.networktables.StringPublisher;
import edu.wpi.first.wpilibj.DriverStation;
import edu.wpi.first.wpilibj2.command.Command;
import edu.wpi.first.wpilibj2.command.Commands;
import java.util.ArrayList;
import java.util.List;
import org.littletonrobotics.frc2024.util.SwitchableChooser;
import org.littletonrobotics.frc2024.util.VirtualSubsystem;
import org.littletonrobotics.junction.networktables.LoggedDashboardChooser;

public class AutoSelector extends VirtualSubsystem {
  private static final int maxQuestions = 4;
  private static final AutoRoutine defaultRoutine =
      new AutoRoutine("Do Nothing", List.of(), Commands.none());

  private final LoggedDashboardChooser<AutoRoutine> routineChooser;
  private final List<StringPublisher> questionPublishers;
  private final List<SwitchableChooser> questionChoosers;

  private AutoRoutine lastRoutine;
  private List<AutoQuestionResponse> lastResponses;

  public AutoSelector(String key) {
    routineChooser = new LoggedDashboardChooser<>(key + "/Routine");
    routineChooser.addDefaultOption(defaultRoutine.name(), defaultRoutine);
    lastRoutine = defaultRoutine;
    lastResponses = List.of();

    // Publish questions and choosers
    questionPublishers = new ArrayList<>();
    questionChoosers = new ArrayList<>();
    for (int i = 0; i < maxQuestions; i++) {
      var publisher =
          NetworkTableInstance.getDefault()
              .getStringTopic("/SmartDashboard/" + key + "/Question #" + Integer.toString(i + 1))
              .publish();
      publisher.set("NA");
      questionPublishers.add(publisher);
      questionChoosers.add(
          new SwitchableChooser(key + "/Question #" + Integer.toString(i + 1) + " Chooser"));
    }
  }

  /** Registers a new auto routine that can be selected. */
  public void addRoutine(String name, Command command) {
    addRoutine(name, List.of(), command);
  }

  /** Registers a new auto routine that can be selected. */
  public void addRoutine(String name, List<AutoQuestion> questions, Command command) {
    if (questions.size() > maxQuestions) {
      throw new RuntimeException(
          "Auto routine contained more than "
              + Integer.toString(maxQuestions)
              + " questions: "
              + name);
    }
    routineChooser.addOption(name, new AutoRoutine(name, questions, command));
  }

  /** Returns the selected auto command. */
  public Command getCommand() {
    return lastRoutine.command();
  }

  /** Returns the name of the selected routine. */
  public String getSelectedName() {
    return lastRoutine.name();
  }

  /** Returns the selected question responses. */
  public List<AutoQuestionResponse> getResponses() {
    return lastResponses;
  }

  public void periodic() {
    // Skip updates when actively running in auto
    if (DriverStation.isAutonomousEnabled() && lastRoutine != null && lastResponses == null) {
      return;
    }

    // Update the list of questions
    var selectedRoutine = routineChooser.get();
    if (selectedRoutine == null) {
      return;
    }
    if (!selectedRoutine.equals(lastRoutine)) {
      var questions = selectedRoutine.questions();
      for (int i = 0; i < maxQuestions; i++) {
        if (i < questions.size()) {
          questionPublishers.get(i).set(questions.get(i).question());
          questionChoosers
              .get(i)
              .setOptions(
                  questions.get(i).responses().stream()
                      .map((AutoQuestionResponse response) -> response.toString())
                      .toArray(String[]::new));
        } else {
          questionPublishers.get(i).set("");
          questionChoosers.get(i).setOptions(new String[] {});
        }
      }
    }

    // Update the routine and responses
    lastRoutine = selectedRoutine;
    lastResponses = new ArrayList<>();
    for (int i = 0; i < lastRoutine.questions().size(); i++) {
      String responseString = questionChoosers.get(i).get();
      lastResponses.add(
          responseString == null
              ? lastRoutine.questions().get(i).responses().get(0)
              : AutoQuestionResponse.valueOf(responseString));
    }
  }

  /** A customizable auto routine associated with a single command. */
  private static final record AutoRoutine(
      String name, List<AutoQuestion> questions, Command command) {}

  /** A question to ask for customizing an auto routine. */
  public static record AutoQuestion(String question, List<AutoQuestionResponse> responses) {}

  /** Responses to auto routine questions. */
  public static enum AutoQuestionResponse {
    AMP,
    CENTER,
    SOURCE,
    ONE,
    TWO,
    THREE,
    SOURCE_WALL,
    SOURCE_MIDDLE,
    MIDDLE,
    AMP_MIDDLE,
    AMP_WALL,
    SCORE_POOPED,
    FOURTH_CENTER,
<<<<<<< HEAD
    IMMEDIATELY,
    SIX_SECONDS,
    FOURTEEN_SECONDS,
    YES,
    NO
=======
    THINKING_ON_YOUR_FEET
>>>>>>> 9bf9ef80
  }
}<|MERGE_RESOLUTION|>--- conflicted
+++ resolved
@@ -146,14 +146,11 @@
     AMP_WALL,
     SCORE_POOPED,
     FOURTH_CENTER,
-<<<<<<< HEAD
+    THINKING_ON_YOUR_FEET
     IMMEDIATELY,
     SIX_SECONDS,
     FOURTEEN_SECONDS,
     YES,
     NO
-=======
-    THINKING_ON_YOUR_FEET
->>>>>>> 9bf9ef80
   }
 }