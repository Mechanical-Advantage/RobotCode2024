// Copyright (c) 2024 FRC 6328
// http://github.com/Mechanical-Advantage
//
// Use of this source code is governed by an MIT-style
// license that can be found in the LICENSE file at
// the root directory of this project.

package org.littletonrobotics.frc2024;

import edu.wpi.first.wpilibj.RobotBase;
import org.littletonrobotics.frc2024.util.Alert;
import org.littletonrobotics.frc2024.util.Alert.AlertType;

/**
 * The Constants class provides a convenient place for teams to hold robot-wide numerical or boolean
 * constants. This class should not be used for any other purpose. All constants should be declared
 * globally (i.e. public static). Do not put anything functional in this class.
 *
 * <p>It is advised to statically import this class (or one of its inner classes) wherever the
 * constants are needed, to reduce verbosity.
 */
public final class Constants {
<<<<<<< HEAD
  public static final int loopPeriodMs = 20;
  private static RobotType robotType = RobotType.SIMBOT;
=======
  public static final double loopPeriodSecs = 0.02;
  private static RobotType robotType = RobotType.DEVBOT;
>>>>>>> 0e742526
  public static final boolean tuningMode = true;

  public static RobotType getRobot() {
    if (!disableHAL && RobotBase.isReal() && robotType == RobotType.SIMBOT) {
      new Alert("Invalid robot selected, using competition robot as default.", AlertType.ERROR)
          .set(true);
      robotType = RobotType.COMPBOT;
    }
    return robotType;
  }

  public static Mode getMode() {
    return switch (robotType) {
      case DEVBOT, COMPBOT -> RobotBase.isReal() ? Mode.REAL : Mode.REPLAY;
      case SIMBOT -> Mode.SIM;
    };
  }

  public enum Mode {
    /** Running on a real robot. */
    REAL,

    /** Running a physics simulator. */
    SIM,

    /** Replaying from a log file. */
    REPLAY
  }

  public enum RobotType {
    SIMBOT,
    DEVBOT,
    COMPBOT
  }

  public static boolean disableHAL = false;

  public static void disableHAL() {
    disableHAL = true;
  }

  /** Checks whether the robot the correct robot is selected when deploying. */
  public static void main(String... args) {
    if (robotType == RobotType.SIMBOT) {
      System.err.println("Cannot deploy, invalid robot selected: " + robotType.toString());
      System.exit(1);
    }
  }
}<|MERGE_RESOLUTION|>--- conflicted
+++ resolved
@@ -20,13 +20,8 @@
  * constants are needed, to reduce verbosity.
  */
 public final class Constants {
-<<<<<<< HEAD
-  public static final int loopPeriodMs = 20;
-  private static RobotType robotType = RobotType.SIMBOT;
-=======
   public static final double loopPeriodSecs = 0.02;
   private static RobotType robotType = RobotType.DEVBOT;
->>>>>>> 0e742526
   public static final boolean tuningMode = true;
 
   public static RobotType getRobot() {
@@ -71,7 +66,7 @@
   /** Checks whether the robot the correct robot is selected when deploying. */
   public static void main(String... args) {
     if (robotType == RobotType.SIMBOT) {
-      System.err.println("Cannot deploy, invalid robot selected: " + robotType.toString());
+      System.err.println("Cannot deploy, invalid robot selected: " + robotType);
       System.exit(1);
     }
   }
