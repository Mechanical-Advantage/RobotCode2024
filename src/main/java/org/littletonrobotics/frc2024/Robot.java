--- conflicted
+++ resolved
@@ -225,8 +225,6 @@
       Logger.recordOutput("CANivoreStatus/TransmitErrorCount", canivoreStatus.TEC);
     }
 
-<<<<<<< HEAD
-=======
     // Write battery name if connected to field
     if (Constants.getMode() == Mode.REAL
         && !batteryNameWritten
@@ -242,7 +240,6 @@
       }
     }
 
->>>>>>> 4bc50b6b
     Threads.setCurrentThreadPriority(true, 10);
   }
 
