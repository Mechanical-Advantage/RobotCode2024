// Copyright (c) 2024 FRC 6328
// http://github.com/Mechanical-Advantage
//
// Use of this source code is governed by an MIT-style
// license that can be found in the LICENSE file at
// the root directory of this project.

package org.littletonrobotics.frc2024;

import static org.littletonrobotics.frc2024.util.Alert.AlertType;

import com.ctre.phoenix6.CANBus;
import edu.wpi.first.hal.AllianceStationID;
import edu.wpi.first.wpilibj.DriverStation;
import edu.wpi.first.wpilibj.RobotController;
import edu.wpi.first.wpilibj.Threads;
import edu.wpi.first.wpilibj.Timer;
import edu.wpi.first.wpilibj.simulation.DriverStationSim;
import edu.wpi.first.wpilibj2.command.Command;
import edu.wpi.first.wpilibj2.command.CommandScheduler;
import java.io.File;
import java.io.FileWriter;
import java.io.IOException;
import java.nio.charset.StandardCharsets;
import java.nio.file.Files;
import java.nio.file.Paths;
import java.util.HashMap;
import java.util.Map;
import java.util.function.BiConsumer;
import org.littletonrobotics.frc2024.Constants.Mode;
import org.littletonrobotics.frc2024.util.Alert;
<<<<<<< HEAD
import org.littletonrobotics.frc2024.subsystems.leds.Leds;
=======
import org.littletonrobotics.frc2024.util.BatteryTracker;
>>>>>>> 1ae423cf
import org.littletonrobotics.frc2024.util.NoteVisualizer;
import org.littletonrobotics.frc2024.util.VirtualSubsystem;
import org.littletonrobotics.junction.LogFileUtil;
import org.littletonrobotics.junction.LoggedRobot;
import org.littletonrobotics.junction.Logger;
import org.littletonrobotics.junction.networktables.NT4Publisher;
import org.littletonrobotics.junction.wpilog.WPILOGReader;
import org.littletonrobotics.junction.wpilog.WPILOGWriter;

/**
 * The VM is configured to automatically run this class, and to call the functions corresponding to
 * each mode, as described in the TimedRobot documentation. If you change the name of this class or
 * the package after creating this project, you must also update the build.gradle file in the
 * project.
 */
public class Robot extends LoggedRobot {
<<<<<<< HEAD
  private static final double canErrorTimeThreshold = 0.5; // Seconds to disable alert
  private static final double canivoreErrorTimeThreshold = 0.5;
  private static final double lowBatteryVoltage = 11.8;
  private static final double lowBatteryDisabledTime = 1.5;
=======
  private static final String batteryNameFile = "/home/lvuser/battery-name.txt";
>>>>>>> 1ae423cf

  private Command autoCommand;
  private RobotContainer robotContainer;
  private double autoStart;
  private boolean autoMessagePrinted;
<<<<<<< HEAD
  private final Timer disabledTimer = new Timer();
  private final Timer canErrorTimer = new Timer();
  private final Timer canInitialErrorTimer = new Timer();
  private final Timer canivoreErrorTimer = new Timer();

  private final Alert canErrorAlert =
      new Alert("CAN errors detected, robot may not be controllable.", AlertType.ERROR);
  private final Alert canivoreErrorAlert =
      new Alert("CANivore error detected, robot may no tbe controllable.", AlertType.ERROR);
  private final Alert lowBatteryAlert =
      new Alert(
          "Battery voltage is very low, consider turning off the robot or replacing the battery.",
          AlertType.WARNING);
=======
  private boolean batteryNameWritten = false;

  private final Alert sameBatteryAlert =
      new Alert("The battery has not been changed since the last match.", AlertType.WARNING);
>>>>>>> 1ae423cf

  /**
   * This function is run when the robot is first started up and should be used for any
   * initialization code.
   */
  @Override
  public void robotInit() {
    // Record metadata
    Logger.recordMetadata("Robot", Constants.getRobot().toString());
    System.out.println("[Init] Scanning battery");
    Logger.recordMetadata("BatteryName", "BAT-" + BatteryTracker.scanBattery(1.5));
    System.out.println("[Init] Starting AdvantageKit");
    Logger.recordMetadata("TuningMode", Boolean.toString(Constants.tuningMode));
    Logger.recordMetadata("RuntimeType", getRuntimeType().toString());
    Logger.recordMetadata("ProjectName", BuildConstants.MAVEN_NAME);
    Logger.recordMetadata("BuildDate", BuildConstants.BUILD_DATE);
    Logger.recordMetadata("GitSHA", BuildConstants.GIT_SHA);
    Logger.recordMetadata("GitDate", BuildConstants.GIT_DATE);
    Logger.recordMetadata("GitBranch", BuildConstants.GIT_BRANCH);
    switch (BuildConstants.DIRTY) {
      case 0:
        Logger.recordMetadata("GitDirty", "All changes committed");
        break;
      case 1:
        Logger.recordMetadata("GitDirty", "Uncomitted changes");
        break;
      default:
        Logger.recordMetadata("GitDirty", "Unknown");
        break;
    }

    // Set up data receivers & replay source
    switch (Constants.getMode()) {
      case REAL:
        // Running on a real robot, log to a USB stick ("/U/logs")
        Logger.addDataReceiver(new WPILOGWriter());
        Logger.addDataReceiver(new NT4Publisher());
        break;

      case SIM:
        // Running a physics simulator, log to NT
        Logger.addDataReceiver(new NT4Publisher());
        break;

      case REPLAY:
        // Replaying a log, set up replay source
        setUseTiming(false); // Run as fast as possible
        String logPath = LogFileUtil.findReplayLog();
        Logger.setReplaySource(new WPILOGReader(logPath));
        Logger.addDataReceiver(new WPILOGWriter(LogFileUtil.addPathSuffix(logPath, "_sim"), 0.01));
        break;
    }

    // Start AdvantageKit logger
    Logger.start();
    Leds.getInstance();

    // Log active commands
    Map<String, Integer> commandCounts = new HashMap<>();
    BiConsumer<Command, Boolean> logCommandFunction =
        (Command command, Boolean active) -> {
          String name = command.getName();
          int count = commandCounts.getOrDefault(name, 0) + (active ? 1 : -1);
          commandCounts.put(name, count);
          Logger.recordOutput(
              "CommandsUnique/" + name + "_" + Integer.toHexString(command.hashCode()), active);
          Logger.recordOutput("CommandsAll/" + name, count > 0);
        };
    CommandScheduler.getInstance()
        .onCommandInitialize(
            (Command command) -> {
              logCommandFunction.accept(command, true);
            });
    CommandScheduler.getInstance()
        .onCommandFinish(
            (Command command) -> {
              logCommandFunction.accept(command, false);
            });
    CommandScheduler.getInstance()
        .onCommandInterrupt(
            (Command command) -> {
              logCommandFunction.accept(command, false);
            });

    // Default to blue alliance in sim
    if (Constants.getMode() == Constants.Mode.SIM) {
      DriverStationSim.setAllianceStationId(AllianceStationID.Blue1);
    }

<<<<<<< HEAD
    canErrorTimer.restart();
    canInitialErrorTimer.restart();
    canivoreErrorTimer.restart();
    disabledTimer.restart();
=======
    // Check for battery alert
    if (Constants.getMode() == Mode.REAL
        && !BatteryTracker.getName().equals(BatteryTracker.defaultName)) {
      File file = new File(batteryNameFile);
      if (file.exists()) {
        // Read previous battery name
        String previousBatteryName = "";
        try {
          previousBatteryName =
              new String(Files.readAllBytes(Paths.get(batteryNameFile)), StandardCharsets.UTF_8);
        } catch (IOException e) {
          e.printStackTrace();
        }

        if (previousBatteryName.equals(BatteryTracker.getName())) {
          // Same battery, set alert
          sameBatteryAlert.set(true);
        } else {
          // New battery, delete file
          file.delete();
        }
      }
    }
>>>>>>> 1ae423cf

    RobotController.setBrownoutVoltage(6.0);

    // Instantiate our RobotContainer. This will perform all our button bindings,
    // and put our autonomous chooser on the dashboard.
    robotContainer = new RobotContainer();
  }

  /** This function is called periodically during all modes. */
  @Override
  public void robotPeriodic() {
    Threads.setCurrentThreadPriority(true, 99);
    VirtualSubsystem.periodicAll();
    CommandScheduler.getInstance().run();

    // Print auto duration
    if (autoCommand != null) {
      if (!autoCommand.isScheduled() && !autoMessagePrinted) {
        if (DriverStation.isAutonomousEnabled()) {
          System.out.printf(
              "*** Auto finished in %.2f secs ***%n", Timer.getFPGATimestamp() - autoStart);
        } else {
          System.out.printf(
              "*** Auto cancelled in %.2f secs ***%n", Timer.getFPGATimestamp() - autoStart);
        }
        autoMessagePrinted = true;
        Leds.getInstance().autoFinished = true;
        Leds.getInstance().autoFinishedTime = Timer.getFPGATimestamp();
      }
    }

    // Log aiming parameters
    var aimingParameters = RobotState.getInstance().getAimingParameters();
    Logger.recordOutput(
        "RobotState/AimingParameters/DriveHeading", aimingParameters.driveHeading());
    Logger.recordOutput("RobotState/AimingParameters/ArmAngle", aimingParameters.armAngle());
    Logger.recordOutput(
        "RobotState/AimingParameters/EffectiveDistance", aimingParameters.effectiveDistance());
    Logger.recordOutput(
        "RobotState/AimingParameters/DriveFeedVelocity", aimingParameters.driveFeedVelocity());

    // Robot container periodic methods
    robotContainer.checkControllers();
    robotContainer.updateDashboardOutputs();

    // Update NoteVisualizer
    NoteVisualizer.showIntakedNotes();

    // Check CAN status
    var canStatus = RobotController.getCANStatus();
    if (canStatus.transmitErrorCount > 0 || canStatus.receiveErrorCount > 0) {
      canErrorTimer.restart();
    }
    canErrorAlert.set(
        !canErrorTimer.hasElapsed(canErrorTimeThreshold)
            && !canInitialErrorTimer.hasElapsed(canErrorTimeThreshold));

    // Log CANivore status
    if (Constants.getMode() == Mode.REAL) {
      var canivoreStatus = CANBus.getStatus("canivore");
      Logger.recordOutput("CANivoreStatus/Status", canivoreStatus.Status.getName());
      Logger.recordOutput("CANivoreStatus/Utilization", canivoreStatus.BusUtilization);
      Logger.recordOutput("CANivoreStatus/OffCount", canivoreStatus.BusOffCount);
      Logger.recordOutput("CANivoreStatus/TxFullCount", canivoreStatus.TxFullCount);
      Logger.recordOutput("CANivoreStatus/ReceiveErrorCount", canivoreStatus.REC);
      Logger.recordOutput("CANivoreStatus/TransmitErrorCount", canivoreStatus.TEC);
      // Alerts
      if (!canivoreStatus.Status.isOK()) {
        canivoreErrorTimer.restart();
      }
      canivoreErrorAlert.set(
          !canivoreStatus.Status.isOK()
              || !canivoreErrorTimer.hasElapsed(canivoreErrorTimeThreshold));
    }

    // Low battery alert
    if (DriverStation.isEnabled()) {
      disabledTimer.reset();
    }
    if (RobotController.getBatteryVoltage() <= lowBatteryVoltage
            && disabledTimer.hasElapsed(lowBatteryDisabledTime)) {
      lowBatteryAlert.set(true);
      Leds.getInstance().lowBatteryAlert = true;
    }

<<<<<<< HEAD
=======
    // Write battery name if connected to field
    if (Constants.getMode() == Mode.REAL
        && !batteryNameWritten
        && !BatteryTracker.getName().equals(BatteryTracker.defaultName)
        && DriverStation.isFMSAttached()) {
      batteryNameWritten = true;
      try {
        FileWriter fileWriter = new FileWriter(batteryNameFile);
        fileWriter.write(BatteryTracker.getName());
        fileWriter.close();
      } catch (IOException e) {
        e.printStackTrace();
      }
    }

>>>>>>> 1ae423cf
    Threads.setCurrentThreadPriority(true, 10);
  }

  /** This function is called once when the robot is disabled. */
  @Override
  public void disabledInit() {}

  /** This function is called periodically when disabled. */
  @Override
  public void disabledPeriodic() {}

  /** This autonomous runs the autonomous command selected by your {@link RobotContainer} class. */
  @Override
  public void autonomousInit() {
    autoStart = Timer.getFPGATimestamp();
    autoMessagePrinted = false;
    autoCommand = robotContainer.getAutonomousCommand();
    if (autoCommand != null) {
      autoCommand.schedule();
    }

    NoteVisualizer.resetAutoNotes();
    NoteVisualizer.setHasNote(true);
  }

  /** This function is called periodically during autonomous. */
  @Override
  public void autonomousPeriodic() {
    NoteVisualizer.showAutoNotes();
  }

  /** This function is called once when teleop is enabled. */
  @Override
  public void teleopInit() {
    // This makes sure that the autonomous stops running when
    // teleop starts running. If you want the autonomous to
    // continue until interrupted by another command, remove
    // this line or comment it out.
    if (autoCommand != null) {
      autoCommand.cancel();
    }
    NoteVisualizer.clearAutoNotes();
    NoteVisualizer.showAutoNotes();
  }

  /** This function is called periodically during operator control. */
  @Override
  public void teleopPeriodic() {}

  /** This function is called once when test mode is enabled. */
  @Override
  public void testInit() {
    // Cancels all running commands at the start of test mode.
    CommandScheduler.getInstance().cancelAll();
  }

  /** This function is called periodically during test mode. */
  @Override
  public void testPeriodic() {}

  /** This function is called once when the robot is first started up. */
  @Override
  public void simulationInit() {}

  /** This function is called periodically whilst in simulation. */
  @Override
  public void simulationPeriodic() {}
}<|MERGE_RESOLUTION|>--- conflicted
+++ resolved
@@ -29,11 +29,8 @@
 import java.util.function.BiConsumer;
 import org.littletonrobotics.frc2024.Constants.Mode;
 import org.littletonrobotics.frc2024.util.Alert;
-<<<<<<< HEAD
 import org.littletonrobotics.frc2024.subsystems.leds.Leds;
-=======
 import org.littletonrobotics.frc2024.util.BatteryTracker;
->>>>>>> 1ae423cf
 import org.littletonrobotics.frc2024.util.NoteVisualizer;
 import org.littletonrobotics.frc2024.util.VirtualSubsystem;
 import org.littletonrobotics.junction.LogFileUtil;
@@ -50,20 +47,17 @@
  * project.
  */
 public class Robot extends LoggedRobot {
-<<<<<<< HEAD
+  private static final String batteryNameFile = "/home/lvuser/battery-name.txt";
   private static final double canErrorTimeThreshold = 0.5; // Seconds to disable alert
   private static final double canivoreErrorTimeThreshold = 0.5;
   private static final double lowBatteryVoltage = 11.8;
   private static final double lowBatteryDisabledTime = 1.5;
-=======
-  private static final String batteryNameFile = "/home/lvuser/battery-name.txt";
->>>>>>> 1ae423cf
 
   private Command autoCommand;
   private RobotContainer robotContainer;
   private double autoStart;
   private boolean autoMessagePrinted;
-<<<<<<< HEAD
+  private boolean batteryNameWritten = false;
   private final Timer disabledTimer = new Timer();
   private final Timer canErrorTimer = new Timer();
   private final Timer canInitialErrorTimer = new Timer();
@@ -77,12 +71,8 @@
       new Alert(
           "Battery voltage is very low, consider turning off the robot or replacing the battery.",
           AlertType.WARNING);
-=======
-  private boolean batteryNameWritten = false;
-
   private final Alert sameBatteryAlert =
       new Alert("The battery has not been changed since the last match.", AlertType.WARNING);
->>>>>>> 1ae423cf
 
   /**
    * This function is run when the robot is first started up and should be used for any
@@ -172,12 +162,11 @@
       DriverStationSim.setAllianceStationId(AllianceStationID.Blue1);
     }
 
-<<<<<<< HEAD
     canErrorTimer.restart();
     canInitialErrorTimer.restart();
     canivoreErrorTimer.restart();
     disabledTimer.restart();
-=======
+
     // Check for battery alert
     if (Constants.getMode() == Mode.REAL
         && !BatteryTracker.getName().equals(BatteryTracker.defaultName)) {
@@ -201,7 +190,6 @@
         }
       }
     }
->>>>>>> 1ae423cf
 
     RobotController.setBrownoutVoltage(6.0);
 
@@ -287,8 +275,7 @@
       Leds.getInstance().lowBatteryAlert = true;
     }
 
-<<<<<<< HEAD
-=======
+
     // Write battery name if connected to field
     if (Constants.getMode() == Mode.REAL
         && !batteryNameWritten
@@ -304,7 +291,6 @@
       }
     }
 
->>>>>>> 1ae423cf
     Threads.setCurrentThreadPriority(true, 10);
   }
 
