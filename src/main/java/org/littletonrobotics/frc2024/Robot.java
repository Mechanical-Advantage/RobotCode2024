// Copyright (c) 2024 FRC 6328
// http://github.com/Mechanical-Advantage
//
// Use of this source code is governed by an MIT-style
// license that can be found in the LICENSE file at
// the root directory of this project.

package org.littletonrobotics.frc2024;

import com.ctre.phoenix6.CANBus;
import edu.wpi.first.hal.AllianceStationID;
import edu.wpi.first.wpilibj.DriverStation;
import edu.wpi.first.wpilibj.Threads;
import edu.wpi.first.wpilibj.Timer;
import edu.wpi.first.wpilibj.simulation.DriverStationSim;
import edu.wpi.first.wpilibj2.command.Command;
import edu.wpi.first.wpilibj2.command.CommandScheduler;
import java.util.HashMap;
import java.util.Map;
import java.util.function.BiConsumer;
<<<<<<< HEAD
import org.littletonrobotics.frc2024.util.NoteVisualizer;
=======
import org.littletonrobotics.frc2024.Constants.Mode;
>>>>>>> dc6f0a22
import org.littletonrobotics.frc2024.util.VirtualSubsystem;
import org.littletonrobotics.junction.LogFileUtil;
import org.littletonrobotics.junction.LoggedRobot;
import org.littletonrobotics.junction.Logger;
import org.littletonrobotics.junction.networktables.NT4Publisher;
import org.littletonrobotics.junction.wpilog.WPILOGReader;
import org.littletonrobotics.junction.wpilog.WPILOGWriter;

/**
 * The VM is configured to automatically run this class, and to call the functions corresponding to
 * each mode, as described in the TimedRobot documentation. If you change the name of this class or
 * the package after creating this project, you must also update the build.gradle file in the
 * project.
 */
public class Robot extends LoggedRobot {
  private Command autoCommand;
  private RobotContainer robotContainer;

  private double autoStart;
  private boolean autoMessagePrinted;

  /**
   * This function is run when the robot is first started up and should be used for any
   * initialization code.
   */
  @Override
  public void robotInit() {
    // Record metadata
    Logger.recordMetadata("Robot", Constants.getRobot().toString());
    Logger.recordMetadata("TuningMode", Boolean.toString(Constants.tuningMode));
    Logger.recordMetadata("RuntimeType", getRuntimeType().toString());
    Logger.recordMetadata("ProjectName", BuildConstants.MAVEN_NAME);
    Logger.recordMetadata("BuildDate", BuildConstants.BUILD_DATE);
    Logger.recordMetadata("GitSHA", BuildConstants.GIT_SHA);
    Logger.recordMetadata("GitDate", BuildConstants.GIT_DATE);
    Logger.recordMetadata("GitBranch", BuildConstants.GIT_BRANCH);
    switch (BuildConstants.DIRTY) {
      case 0:
        Logger.recordMetadata("GitDirty", "All changes committed");
        break;
      case 1:
        Logger.recordMetadata("GitDirty", "Uncomitted changes");
        break;
      default:
        Logger.recordMetadata("GitDirty", "Unknown");
        break;
    }

    // Set up data receivers & replay source
    switch (Constants.getMode()) {
      case REAL:
        // Running on a real robot, log to a USB stick ("/U/logs")
        Logger.addDataReceiver(new WPILOGWriter());
        Logger.addDataReceiver(new NT4Publisher());
        break;

      case SIM:
        // Running a physics simulator, log to NT
        Logger.addDataReceiver(new NT4Publisher());
        break;

      case REPLAY:
        // Replaying a log, set up replay source
        setUseTiming(false); // Run as fast as possible
        String logPath = LogFileUtil.findReplayLog();
        Logger.setReplaySource(new WPILOGReader(logPath));
        Logger.addDataReceiver(new WPILOGWriter(LogFileUtil.addPathSuffix(logPath, "_sim"), 0.01));
        break;
    }

    // Start AdvantageKit logger
    Logger.start();

    // Log active commands
    Map<String, Integer> commandCounts = new HashMap<>();
    BiConsumer<Command, Boolean> logCommandFunction =
        (Command command, Boolean active) -> {
          String name = command.getName();
          int count = commandCounts.getOrDefault(name, 0) + (active ? 1 : -1);
          commandCounts.put(name, count);
          Logger.recordOutput(
              "CommandsUnique/" + name + "_" + Integer.toHexString(command.hashCode()), active);
          Logger.recordOutput("CommandsAll/" + name, count > 0);
        };
    CommandScheduler.getInstance()
        .onCommandInitialize(
            (Command command) -> {
              logCommandFunction.accept(command, true);
            });
    CommandScheduler.getInstance()
        .onCommandFinish(
            (Command command) -> {
              logCommandFunction.accept(command, false);
            });
    CommandScheduler.getInstance()
        .onCommandInterrupt(
            (Command command) -> {
              logCommandFunction.accept(command, false);
            });

    // Default to blue alliance in sim
    if (Constants.getMode() == Constants.Mode.SIM) {
      DriverStationSim.setAllianceStationId(AllianceStationID.Blue1);
    }

    // Instantiate our RobotContainer. This will perform all our button bindings,
    // and put our autonomous chooser on the dashboard.
    robotContainer = new RobotContainer();
  }

  /** This function is called periodically during all modes. */
  @Override
  public void robotPeriodic() {
    Threads.setCurrentThreadPriority(true, 99);
    VirtualSubsystem.periodicAll();
    CommandScheduler.getInstance().run();

    // Print auto duration
    if (autoCommand != null) {
      if (!autoCommand.isScheduled() && !autoMessagePrinted) {
        if (DriverStation.isAutonomousEnabled()) {
          System.out.printf(
              "*** Auto finished in %.2f secs ***%n", Timer.getFPGATimestamp() - autoStart);
        } else {
          System.out.printf(
              "*** Auto cancelled in %.2f secs ***%n", Timer.getFPGATimestamp() - autoStart);
        }
        autoMessagePrinted = true;
      }
    }

<<<<<<< HEAD
    NoteVisualizer.showIntakedNotes();
=======
    // Robot container periodic methods
    robotContainer.checkControllers();

    // Log CANivore status
    if (Constants.getMode() == Mode.REAL) {
      var canivoreStatus = CANBus.getStatus("canivore");
      Logger.recordOutput("CANivoreStatus/Status", canivoreStatus.Status.getName());
      Logger.recordOutput("CANivoreStatus/Utilization", canivoreStatus.BusUtilization);
      Logger.recordOutput("CANivoreStatus/OffCount", canivoreStatus.BusOffCount);
      Logger.recordOutput("CANivoreStatus/TxFullCount", canivoreStatus.TxFullCount);
      Logger.recordOutput("CANivoreStatus/ReceiveErrorCount", canivoreStatus.REC);
      Logger.recordOutput("CANivoreStatus/TransmitErrorCount", canivoreStatus.TEC);
    }

>>>>>>> dc6f0a22
    Threads.setCurrentThreadPriority(true, 10);
  }

  /** This function is called once when the robot is disabled. */
  @Override
  public void disabledInit() {}

  /** This function is called periodically when disabled. */
  @Override
  public void disabledPeriodic() {}

  /** This autonomous runs the autonomous command selected by your {@link RobotContainer} class. */
  @Override
  public void autonomousInit() {
    autoStart = Timer.getFPGATimestamp();
    autoMessagePrinted = false;
    autoCommand = robotContainer.getAutonomousCommand();
    if (autoCommand != null) {
      autoCommand.schedule();
    }

    NoteVisualizer.resetAutoNotes();
    NoteVisualizer.setHasNote(true);
  }

  /** This function is called periodically during autonomous. */
  @Override
  public void autonomousPeriodic() {
    NoteVisualizer.showAutoNotes();
  }

  /** This function is called once when teleop is enabled. */
  @Override
  public void teleopInit() {
    // This makes sure that the autonomous stops running when
    // teleop starts running. If you want the autonomous to
    // continue until interrupted by another command, remove
    // this line or comment it out.
    if (autoCommand != null) {
      autoCommand.cancel();
    }
    NoteVisualizer.clearAutoNotes();
    NoteVisualizer.showAutoNotes();
  }

  /** This function is called periodically during operator control. */
  @Override
  public void teleopPeriodic() {}

  /** This function is called once when test mode is enabled. */
  @Override
  public void testInit() {
    // Cancels all running commands at the start of test mode.
    CommandScheduler.getInstance().cancelAll();
  }

  /** This function is called periodically during test mode. */
  @Override
  public void testPeriodic() {}

  /** This function is called once when the robot is first started up. */
  @Override
  public void simulationInit() {}

  /** This function is called periodically whilst in simulation. */
  @Override
  public void simulationPeriodic() {}
}<|MERGE_RESOLUTION|>--- conflicted
+++ resolved
@@ -18,11 +18,8 @@
 import java.util.HashMap;
 import java.util.Map;
 import java.util.function.BiConsumer;
-<<<<<<< HEAD
 import org.littletonrobotics.frc2024.util.NoteVisualizer;
-=======
 import org.littletonrobotics.frc2024.Constants.Mode;
->>>>>>> dc6f0a22
 import org.littletonrobotics.frc2024.util.VirtualSubsystem;
 import org.littletonrobotics.junction.LogFileUtil;
 import org.littletonrobotics.junction.LoggedRobot;
@@ -154,11 +151,11 @@
       }
     }
 
-<<<<<<< HEAD
-    NoteVisualizer.showIntakedNotes();
-=======
     // Robot container periodic methods
     robotContainer.checkControllers();
+    
+    // Update NoteVisualizer
+    NoteVisualizer.showIntakedNotes();
 
     // Log CANivore status
     if (Constants.getMode() == Mode.REAL) {
@@ -170,8 +167,6 @@
       Logger.recordOutput("CANivoreStatus/ReceiveErrorCount", canivoreStatus.REC);
       Logger.recordOutput("CANivoreStatus/TransmitErrorCount", canivoreStatus.TEC);
     }
-
->>>>>>> dc6f0a22
     Threads.setCurrentThreadPriority(true, 10);
   }
 
