// Copyright (c) 2024 FRC 6328
// http://github.com/Mechanical-Advantage
//
// Use of this source code is governed by an MIT-style
// license that can be found in the LICENSE file at
// the root directory of this project.

package org.littletonrobotics.frc2024;

import com.ctre.phoenix6.CANBus;
import edu.wpi.first.hal.AllianceStationID;
import edu.wpi.first.wpilibj.DriverStation;
import edu.wpi.first.wpilibj.Threads;
import edu.wpi.first.wpilibj.Timer;
import edu.wpi.first.wpilibj.simulation.DriverStationSim;
import edu.wpi.first.wpilibj2.command.Command;
import edu.wpi.first.wpilibj2.command.CommandScheduler;
import java.util.HashMap;
import java.util.Map;
import java.util.function.BiConsumer;
import org.littletonrobotics.frc2024.Constants.Mode;
import org.littletonrobotics.frc2024.util.VirtualSubsystem;
import org.littletonrobotics.junction.LogFileUtil;
import org.littletonrobotics.junction.LoggedRobot;
import org.littletonrobotics.junction.Logger;
import org.littletonrobotics.junction.networktables.NT4Publisher;
import org.littletonrobotics.junction.wpilog.WPILOGReader;
import org.littletonrobotics.junction.wpilog.WPILOGWriter;

/**
 * The VM is configured to automatically run this class, and to call the functions corresponding to
 * each mode, as described in the TimedRobot documentation. If you change the name of this class or
 * the package after creating this project, you must also update the build.gradle file in the
 * project.
 */
public class Robot extends LoggedRobot {
  private Command autoCommand;
  private RobotContainer robotContainer;

  private double autoStart;
  private boolean autoMessagePrinted;

  /**
   * This function is run when the robot is first started up and should be used for any
   * initialization code.
   */
  @Override
  public void robotInit() {
    // Record metadata
    Logger.recordMetadata("Robot", Constants.getRobot().toString());
    Logger.recordMetadata("TuningMode", Boolean.toString(Constants.tuningMode));
    Logger.recordMetadata("RuntimeType", getRuntimeType().toString());
    Logger.recordMetadata("ProjectName", BuildConstants.MAVEN_NAME);
    Logger.recordMetadata("BuildDate", BuildConstants.BUILD_DATE);
    Logger.recordMetadata("GitSHA", BuildConstants.GIT_SHA);
    Logger.recordMetadata("GitDate", BuildConstants.GIT_DATE);
    Logger.recordMetadata("GitBranch", BuildConstants.GIT_BRANCH);
    switch (BuildConstants.DIRTY) {
      case 0:
        Logger.recordMetadata("GitDirty", "All changes committed");
        break;
      case 1:
        Logger.recordMetadata("GitDirty", "Uncomitted changes");
        break;
      default:
        Logger.recordMetadata("GitDirty", "Unknown");
        break;
    }

    // Set up data receivers & replay source
    switch (Constants.getMode()) {
      case REAL:
        // Running on a real robot, log to a USB stick ("/U/logs")
        Logger.addDataReceiver(new WPILOGWriter());
        Logger.addDataReceiver(new NT4Publisher());
        break;

      case SIM:
        // Running a physics simulator, log to NT
        Logger.addDataReceiver(new NT4Publisher());
        break;

      case REPLAY:
        // Replaying a log, set up replay source
        setUseTiming(false); // Run as fast as possible
        String logPath = LogFileUtil.findReplayLog();
        Logger.setReplaySource(new WPILOGReader(logPath));
        Logger.addDataReceiver(new WPILOGWriter(LogFileUtil.addPathSuffix(logPath, "_sim"), 0.01));
        break;
    }

    // Start AdvantageKit logger
    Logger.start();

    // Log active commands
    Map<String, Integer> commandCounts = new HashMap<>();
    BiConsumer<Command, Boolean> logCommandFunction =
        (Command command, Boolean active) -> {
          String name = command.getName();
          int count = commandCounts.getOrDefault(name, 0) + (active ? 1 : -1);
          commandCounts.put(name, count);
          Logger.recordOutput(
              "CommandsUnique/" + name + "_" + Integer.toHexString(command.hashCode()), active);
          Logger.recordOutput("CommandsAll/" + name, count > 0);
        };
    CommandScheduler.getInstance()
        .onCommandInitialize(
            (Command command) -> {
              logCommandFunction.accept(command, true);
            });
    CommandScheduler.getInstance()
        .onCommandFinish(
            (Command command) -> {
              logCommandFunction.accept(command, false);
            });
    CommandScheduler.getInstance()
        .onCommandInterrupt(
            (Command command) -> {
              logCommandFunction.accept(command, false);
            });

    // Default to blue alliance in sim
    if (Constants.getMode() == Constants.Mode.SIM) {
      DriverStationSim.setAllianceStationId(AllianceStationID.Blue1);
    }

    // Instantiate our RobotContainer. This will perform all our button bindings,
    // and put our autonomous chooser on the dashboard.
    robotContainer = new RobotContainer();
  }

  /** This function is called periodically during all modes. */
  @Override
  public void robotPeriodic() {
    Threads.setCurrentThreadPriority(true, 99);
    VirtualSubsystem.periodicAll();
    CommandScheduler.getInstance().run();

    // Print auto duration
    if (autoCommand != null) {
      if (!autoCommand.isScheduled() && !autoMessagePrinted) {
        if (DriverStation.isAutonomousEnabled()) {
          System.out.printf(
              "*** Auto finished in %.2f secs ***%n", Timer.getFPGATimestamp() - autoStart);
        } else {
          System.out.printf(
              "*** Auto cancelled in %.2f secs ***%n", Timer.getFPGATimestamp() - autoStart);
        }
        autoMessagePrinted = true;
      }
    }

<<<<<<< HEAD
    // Log aiming parameters
    var aimingParameters = RobotState.getInstance().getAimingParameters();
    Logger.recordOutput(
        "RobotState/AimingParameters/DriveHeading", aimingParameters.driveHeading());
    Logger.recordOutput("RobotState/AimingParameters/ArmAngle", aimingParameters.armAngle());
    Logger.recordOutput(
        "RobotState/AimingParameters/EffectiveDistance", aimingParameters.effectiveDistance());
    Logger.recordOutput(
        "RobotState/AimingParameters/DriveFeedVelocity", aimingParameters.driveFeedVelocity());
=======
    // Robot container periodic methods
    robotContainer.checkControllers();

    // Log CANivore status
    if (Constants.getMode() == Mode.REAL) {
      var canivoreStatus = CANBus.getStatus("canivore");
      Logger.recordOutput("CANivoreStatus/Status", canivoreStatus.Status.getName());
      Logger.recordOutput("CANivoreStatus/Utilization", canivoreStatus.BusUtilization);
      Logger.recordOutput("CANivoreStatus/OffCount", canivoreStatus.BusOffCount);
      Logger.recordOutput("CANivoreStatus/TxFullCount", canivoreStatus.TxFullCount);
      Logger.recordOutput("CANivoreStatus/ReceiveErrorCount", canivoreStatus.REC);
      Logger.recordOutput("CANivoreStatus/TransmitErrorCount", canivoreStatus.TEC);
    }
>>>>>>> dc6f0a22

    Threads.setCurrentThreadPriority(true, 10);
  }

  /** This function is called once when the robot is disabled. */
  @Override
  public void disabledInit() {}

  /** This function is called periodically when disabled. */
  @Override
  public void disabledPeriodic() {}

  /** This autonomous runs the autonomous command selected by your {@link RobotContainer} class. */
  @Override
  public void autonomousInit() {
    autoStart = Timer.getFPGATimestamp();
    autoMessagePrinted = false;
    autoCommand = robotContainer.getAutonomousCommand();
    if (autoCommand != null) {
      autoCommand.schedule();
    }
  }

  /** This function is called periodically during autonomous. */
  @Override
  public void autonomousPeriodic() {}

  /** This function is called once when teleop is enabled. */
  @Override
  public void teleopInit() {
    // This makes sure that the autonomous stops running when
    // teleop starts running. If you want the autonomous to
    // continue until interrupted by another command, remove
    // this line or comment it out.
    if (autoCommand != null) {
      autoCommand.cancel();
    }
  }

  /** This function is called periodically during operator control. */
  @Override
  public void teleopPeriodic() {}

  /** This function is called once when test mode is enabled. */
  @Override
  public void testInit() {
    // Cancels all running commands at the start of test mode.
    CommandScheduler.getInstance().cancelAll();
  }

  /** This function is called periodically during test mode. */
  @Override
  public void testPeriodic() {}

  /** This function is called once when the robot is first started up. */
  @Override
  public void simulationInit() {}

  /** This function is called periodically whilst in simulation. */
  @Override
  public void simulationPeriodic() {}
}<|MERGE_RESOLUTION|>--- conflicted
+++ resolved
@@ -150,7 +150,6 @@
       }
     }
 
-<<<<<<< HEAD
     // Log aiming parameters
     var aimingParameters = RobotState.getInstance().getAimingParameters();
     Logger.recordOutput(
@@ -160,7 +159,7 @@
         "RobotState/AimingParameters/EffectiveDistance", aimingParameters.effectiveDistance());
     Logger.recordOutput(
         "RobotState/AimingParameters/DriveFeedVelocity", aimingParameters.driveFeedVelocity());
-=======
+    
     // Robot container periodic methods
     robotContainer.checkControllers();
 
@@ -174,7 +173,6 @@
       Logger.recordOutput("CANivoreStatus/ReceiveErrorCount", canivoreStatus.REC);
       Logger.recordOutput("CANivoreStatus/TransmitErrorCount", canivoreStatus.TEC);
     }
->>>>>>> dc6f0a22
 
     Threads.setCurrentThreadPriority(true, 10);
   }
