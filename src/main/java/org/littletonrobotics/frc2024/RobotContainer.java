--- conflicted
+++ resolved
@@ -220,15 +220,9 @@
     autoChooser.addOption(
         "Flywheels FF Characterization",
         new FeedForwardCharacterization(
-<<<<<<< HEAD
-            flywheels,
-            flywheels::runCharacterizationVolts,
-            flywheels::getCharacterizationVelocity));
+            flywheels, flywheels::runCharacterization, flywheels::getCharacterizationVelocity));
     autoChooser.addOption("Arm FF Characterization", superstructure.runArmCharacterization());
     autoChooser.addOption("Diagnose Arm", superstructure.diagnoseArm());
-=======
-            flywheels, flywheels::runCharacterization, flywheels::getCharacterizationVelocity));
->>>>>>> dc6f0a22
   }
 
   /**
