// Copyright (c) 2024 FRC 6328
// http://github.com/Mechanical-Advantage
//
// Use of this source code is governed by an MIT-style
// license that can be found in the LICENSE file at
// the root directory of this project.

package org.littletonrobotics.frc2024;

import edu.wpi.first.math.MathUtil;
import edu.wpi.first.math.geometry.Pose2d;
import edu.wpi.first.math.geometry.Rotation2d;
import edu.wpi.first.math.geometry.Translation2d;
import edu.wpi.first.math.util.Units;
import edu.wpi.first.wpilibj.DriverStation;
import edu.wpi.first.wpilibj.GenericHID;
import edu.wpi.first.wpilibj.GenericHID.RumbleType;
import edu.wpi.first.wpilibj.Joystick;
import edu.wpi.first.wpilibj.XboxController;
import edu.wpi.first.wpilibj.smartdashboard.SmartDashboard;
import edu.wpi.first.wpilibj2.command.Command;
import edu.wpi.first.wpilibj2.command.Command.InterruptionBehavior;
import edu.wpi.first.wpilibj2.command.Commands;
import edu.wpi.first.wpilibj2.command.button.CommandXboxController;
import edu.wpi.first.wpilibj2.command.button.JoystickButton;
import edu.wpi.first.wpilibj2.command.button.RobotModeTriggers;
import edu.wpi.first.wpilibj2.command.button.Trigger;
import java.util.function.Supplier;
import lombok.experimental.ExtensionMethod;
import org.littletonrobotics.frc2024.FieldConstants.AprilTagLayoutType;
import org.littletonrobotics.frc2024.commands.ClimbingCommands;
import org.littletonrobotics.frc2024.commands.FeedForwardCharacterization;
import org.littletonrobotics.frc2024.commands.StaticCharacterization;
import org.littletonrobotics.frc2024.commands.WheelRadiusCharacterization;
import org.littletonrobotics.frc2024.commands.auto.AutoBuilder;
import org.littletonrobotics.frc2024.subsystems.apriltagvision.AprilTagVision;
import org.littletonrobotics.frc2024.subsystems.apriltagvision.AprilTagVisionIO;
import org.littletonrobotics.frc2024.subsystems.apriltagvision.AprilTagVisionIONorthstar;
import org.littletonrobotics.frc2024.subsystems.drive.*;
import org.littletonrobotics.frc2024.subsystems.flywheels.*;
import org.littletonrobotics.frc2024.subsystems.leds.Leds;
import org.littletonrobotics.frc2024.subsystems.rollers.Rollers;
import org.littletonrobotics.frc2024.subsystems.rollers.Rollers.GamepieceState;
import org.littletonrobotics.frc2024.subsystems.rollers.RollersSensorsIO;
import org.littletonrobotics.frc2024.subsystems.rollers.RollersSensorsIOCompbot;
import org.littletonrobotics.frc2024.subsystems.rollers.RollersSensorsIODevbot;
import org.littletonrobotics.frc2024.subsystems.rollers.backpack.Backpack;
import org.littletonrobotics.frc2024.subsystems.rollers.backpack.BackpackIO;
import org.littletonrobotics.frc2024.subsystems.rollers.backpack.BackpackIOKrakenFOC;
import org.littletonrobotics.frc2024.subsystems.rollers.backpack.BackpackIOSim;
import org.littletonrobotics.frc2024.subsystems.rollers.backpack.BackpackIOSparkFlex;
import org.littletonrobotics.frc2024.subsystems.rollers.feeder.Feeder;
import org.littletonrobotics.frc2024.subsystems.rollers.feeder.FeederIO;
import org.littletonrobotics.frc2024.subsystems.rollers.feeder.FeederIOKrakenFOC;
import org.littletonrobotics.frc2024.subsystems.rollers.feeder.FeederIOSim;
import org.littletonrobotics.frc2024.subsystems.rollers.indexer.*;
import org.littletonrobotics.frc2024.subsystems.rollers.intake.Intake;
import org.littletonrobotics.frc2024.subsystems.rollers.intake.IntakeIO;
import org.littletonrobotics.frc2024.subsystems.rollers.intake.IntakeIOKrakenFOC;
import org.littletonrobotics.frc2024.subsystems.rollers.intake.IntakeIOSim;
import org.littletonrobotics.frc2024.subsystems.superstructure.Superstructure;
import org.littletonrobotics.frc2024.subsystems.superstructure.arm.Arm;
import org.littletonrobotics.frc2024.subsystems.superstructure.arm.ArmIO;
import org.littletonrobotics.frc2024.subsystems.superstructure.arm.ArmIOKrakenFOC;
import org.littletonrobotics.frc2024.subsystems.superstructure.arm.ArmIOSim;
import org.littletonrobotics.frc2024.subsystems.superstructure.backpackactuator.BackpackActuator;
import org.littletonrobotics.frc2024.subsystems.superstructure.backpackactuator.BackpackActuatorIO;
import org.littletonrobotics.frc2024.subsystems.superstructure.backpackactuator.BackpackActuatorIOKrakenFOC;
import org.littletonrobotics.frc2024.subsystems.superstructure.backpackactuator.BackpackActuatorIOSim;
import org.littletonrobotics.frc2024.subsystems.superstructure.climber.Climber;
import org.littletonrobotics.frc2024.subsystems.superstructure.climber.ClimberIO;
import org.littletonrobotics.frc2024.subsystems.superstructure.climber.ClimberIOKrakenFOC;
import org.littletonrobotics.frc2024.subsystems.superstructure.climber.ClimberIOSim;
import org.littletonrobotics.frc2024.util.*;
import org.littletonrobotics.frc2024.util.Alert.AlertType;
import org.littletonrobotics.junction.networktables.LoggedDashboardChooser;
import org.littletonrobotics.junction.networktables.LoggedDashboardNumber;

/**
 * This class is where the bulk of the robot should be declared. Since Command-based is a
 * "declarative" paradigm, very little robot logic should actually be handled in the {@link Robot}
 * periodic methods (other than the scheduler calls). Instead, the structure of the robot (including
 * subsystems, commands, and button mappings) should be declared here.
 */
@ExtensionMethod({DoublePressTracker.class})
public class RobotContainer {
  // Load static objects
  private final RobotState robotState = RobotState.getInstance();
  private final Leds leds = Leds.getInstance();

  // Subsystems
  private Drive drive;
  private AprilTagVision aprilTagVision;
  private Flywheels flywheels;
  private final Rollers rollers;
  private final Superstructure superstructure;

  // Controller
  private final CommandXboxController driver = new CommandXboxController(0);
  private final CommandXboxController operator = new CommandXboxController(1);
  private final OverrideSwitches overrides = new OverrideSwitches(5);
  private final Trigger robotRelative = overrides.driverSwitch(0);
  private final Trigger armDisable = overrides.driverSwitch(1);
  private final Trigger armCoast = overrides.driverSwitch(2);
  private final Trigger aprilTagsSpeakerOnly = overrides.multiDirectionSwitchLeft();
  private final Trigger aprilTagsAmpOnly = overrides.multiDirectionSwitchRight();
  private final Trigger shootPresets = overrides.operatorSwitch(0);
  private final Trigger shootAlignDisable = overrides.operatorSwitch(1);
  private final Trigger lookaheadDisable = overrides.operatorSwitch(2);
  private final Trigger autoDriveDisable = overrides.operatorSwitch(3);
  private final Alert aprilTagLayoutAlert = new Alert("", AlertType.INFO);
  private final Alert driverDisconnected =
      new Alert("Driver controller disconnected (port 0).", AlertType.WARNING);
  private final Alert operatorDisconnected =
      new Alert("Operator controller disconnected (port 0).", AlertType.WARNING);
  private final Alert overrideDisconnected =
      new Alert("Override controller disconnected (port 5).", AlertType.INFO);
  private final LoggedDashboardNumber endgameAlert1 =
      new LoggedDashboardNumber("Endgame Alert #1", 30.0);
  private final LoggedDashboardNumber endgameAlert2 =
      new LoggedDashboardNumber("Endgame Alert #2", 15.0);

  private boolean podiumShotMode = false;
  private boolean trapScoreMode = true;
  private boolean armCoastOverride = false;

  // Dashboard inputs
  private final LoggedDashboardChooser<Command> autoChooser =
      new LoggedDashboardChooser<>("Auto Choices");

  /** Returns the current AprilTag layout type. */
  public AprilTagLayoutType getAprilTagLayoutType() {
    if (aprilTagsSpeakerOnly.getAsBoolean()) {
      return FieldConstants.AprilTagLayoutType.SPEAKERS_ONLY;
    } else if (aprilTagsAmpOnly.getAsBoolean()) {
      return FieldConstants.AprilTagLayoutType.AMPS_ONLY;
    } else {
      return FieldConstants.defaultAprilTagType;
    }
  }

  /** The container for the robot. Contains subsystems, OI devices, and commands. */
  public RobotContainer() {
    // Declare component subsystems (not visible outside constructor)
    Feeder feeder = null;
    Indexer indexer = null;
    Intake intake = null;
    Backpack backpack = null;
    Arm arm = null;
    Climber climber = null;
    BackpackActuator backpackActuator = null;
    RollersSensorsIO rollersSensorsIO = null;

    // Create subsystems
    if (Constants.getMode() != Constants.Mode.REPLAY) {
      switch (Constants.getRobot()) {
        case COMPBOT -> {
          drive =
              new Drive(
                  new GyroIOPigeon2(true),
                  new ModuleIOKrakenFOC(DriveConstants.moduleConfigs[0]),
                  new ModuleIOKrakenFOC(DriveConstants.moduleConfigs[1]),
                  new ModuleIOKrakenFOC(DriveConstants.moduleConfigs[2]),
                  new ModuleIOKrakenFOC(DriveConstants.moduleConfigs[3]));
          aprilTagVision =
              new AprilTagVision(
                  this::getAprilTagLayoutType,
                  new AprilTagVisionIONorthstar(this::getAprilTagLayoutType, 0),
                  new AprilTagVisionIONorthstar(this::getAprilTagLayoutType, 1),
                  new AprilTagVisionIONorthstar(this::getAprilTagLayoutType, 2),
                  new AprilTagVisionIONorthstar(this::getAprilTagLayoutType, 3));
          flywheels = new Flywheels(new FlywheelsIOKrakenFOC());
          feeder = new Feeder(new FeederIOKrakenFOC());
          indexer = new Indexer(new IndexerIOCompbot());
          intake = new Intake(new IntakeIOKrakenFOC());
          backpack = new Backpack(new BackpackIOKrakenFOC());
          rollersSensorsIO = new RollersSensorsIOCompbot();
          arm = new Arm(new ArmIOKrakenFOC());
          climber = new Climber(new ClimberIOKrakenFOC());
          backpackActuator = new BackpackActuator(new BackpackActuatorIOKrakenFOC());
        }
        case DEVBOT -> {
          drive =
              new Drive(
                  new GyroIOPigeon2(false),
                  new ModuleIOSparkMax(DriveConstants.moduleConfigs[0]),
                  new ModuleIOSparkMax(DriveConstants.moduleConfigs[1]),
                  new ModuleIOSparkMax(DriveConstants.moduleConfigs[2]),
                  new ModuleIOSparkMax(DriveConstants.moduleConfigs[3]));
          aprilTagVision =
              new AprilTagVision(
                  this::getAprilTagLayoutType,
                  new AprilTagVisionIONorthstar(this::getAprilTagLayoutType, 0),
                  new AprilTagVisionIONorthstar(this::getAprilTagLayoutType, 1));
          flywheels = new Flywheels(new FlywheelsIOSparkFlex());
          feeder = new Feeder(new FeederIOKrakenFOC());
          indexer = new Indexer(new IndexerIODevbot());
          intake = new Intake(new IntakeIOKrakenFOC());
          backpack = new Backpack(new BackpackIOSparkFlex());
          rollersSensorsIO = new RollersSensorsIODevbot();
          arm = new Arm(new ArmIOKrakenFOC());
        }
        case SIMBOT -> {
          drive =
              new Drive(
                  new GyroIO() {},
                  new ModuleIOSim(DriveConstants.moduleConfigs[0]),
                  new ModuleIOSim(DriveConstants.moduleConfigs[1]),
                  new ModuleIOSim(DriveConstants.moduleConfigs[2]),
                  new ModuleIOSim(DriveConstants.moduleConfigs[3]));
          flywheels = new Flywheels(new FlywheelsIOSim());
          feeder = new Feeder(new FeederIOSim());
          indexer = new Indexer(new IndexerIOSim());
          intake = new Intake(new IntakeIOSim());
          backpack = new Backpack(new BackpackIOSim());
          rollersSensorsIO = new RollersSensorsIO() {};
          arm = new Arm(new ArmIOSim());
          climber = new Climber(new ClimberIOSim());
          backpackActuator = new BackpackActuator(new BackpackActuatorIOSim());
        }
      }
    }

    // No-op implementation for replay
    if (drive == null) {
      drive =
          new Drive(
              new GyroIO() {},
              new ModuleIO() {},
              new ModuleIO() {},
              new ModuleIO() {},
              new ModuleIO() {});
    }
    if (aprilTagVision == null) {
      switch (Constants.getRobot()) {
        case COMPBOT ->
            aprilTagVision =
                new AprilTagVision(
                    this::getAprilTagLayoutType,
                    new AprilTagVisionIO() {},
                    new AprilTagVisionIO() {},
                    new AprilTagVisionIO() {},
                    new AprilTagVisionIO() {});
        case DEVBOT ->
            aprilTagVision =
                new AprilTagVision(
                    this::getAprilTagLayoutType,
                    new AprilTagVisionIO() {},
                    new AprilTagVisionIO() {});
        default -> aprilTagVision = new AprilTagVision(this::getAprilTagLayoutType);
      }
    }
    if (flywheels == null) {
      flywheels = new Flywheels(new FlywheelsIO() {});
    }
    if (feeder == null) {
      feeder = new Feeder(new FeederIO() {});
    }
    if (indexer == null) {
      indexer = new Indexer(new IndexerIO() {});
    }
    if (intake == null) {
      intake = new Intake(new IntakeIO() {});
    }
    if (backpack == null) {
      backpack = new Backpack(new BackpackIO() {});
    }
    if (rollersSensorsIO == null) {
      rollersSensorsIO = new RollersSensorsIO() {};
    }
    if (arm == null) {
      arm = new Arm(new ArmIO() {});
    }
    if (climber == null) {
      climber = new Climber(new ClimberIO() {});
    }
    if (backpackActuator == null) {
      backpackActuator = new BackpackActuator(new BackpackActuatorIO() {});
    }
    rollers = new Rollers(feeder, indexer, intake, backpack, rollersSensorsIO);
    superstructure = new Superstructure(arm, climber, backpackActuator);

    // Set up subsystems
    armCoast
        .onTrue(
            Commands.runOnce(
                    () -> {
                      if (DriverStation.isDisabled()) {
                        armCoastOverride = true;
                      }
                    })
                .ignoringDisable(true))
        .onFalse(Commands.runOnce(() -> armCoastOverride = false).ignoringDisable(true));
    RobotModeTriggers.disabled()
        .onFalse(Commands.runOnce(() -> armCoastOverride = false).ignoringDisable(true));
    arm.setOverrides(armDisable, () -> armCoastOverride);
    climber.setCoastOverride(() -> armCoastOverride);
    backpackActuator.setCoastOverride(() -> armCoastOverride);
    robotState.setLookaheadDisable(lookaheadDisable);
    flywheels.setPrepareShootSupplier(
        () -> {
          return DriverStation.isTeleopEnabled()
              && robotState
                      .getEstimatedPose()
                      .getTranslation()
                      .getDistance(
                          AllianceFlipUtil.apply(
                              FieldConstants.Speaker.centerSpeakerOpening.toTranslation2d()))
                  < Units.feetToMeters(25.0)
              && rollers.getGamepieceState() == GamepieceState.SHOOTER_STAGED
              && superstructure.getCurrentGoal() != Superstructure.Goal.PREPARE_CLIMB
              && superstructure.getCurrentGoal() != Superstructure.Goal.PREPARE_PREPARE_TRAP_CLIMB
              && superstructure.getCurrentGoal() != Superstructure.Goal.CLIMB
              && superstructure.getCurrentGoal() != Superstructure.Goal.TRAP
              && superstructure.getCurrentGoal() != Superstructure.Goal.CANCEL_PREPARE_CLIMB
              && superstructure.getCurrentGoal() != Superstructure.Goal.CANCEL_CLIMB;
        });

    // Configure autos and buttons
    configureAutos();
    configureButtonBindings();

    // Alerts for constants
    if (Constants.tuningMode) {
      new Alert("Tuning mode enabled", AlertType.INFO).set(true);
    }

<<<<<<< HEAD
    // Endgame alert triggers
=======
    // Endgame alert trigger
    Function<Double, Command> controllerRumbleCommandFactory =
        time ->
            Commands.sequence(
                Commands.runOnce(
                    () -> {
                      driver.getHID().setRumble(RumbleType.kBothRumble, 1.0);
                      operator.getHID().setRumble(RumbleType.kBothRumble, 1.0);
                      leds.endgameAlert = true;
                    }),
                Commands.waitSeconds(time),
                Commands.runOnce(
                    () -> {
                      driver.getHID().setRumble(RumbleType.kBothRumble, 0.0);
                      operator.getHID().setRumble(RumbleType.kBothRumble, 0.0);
                      leds.endgameAlert = false;
                    }));
>>>>>>> f316d57e
    new Trigger(
            () ->
                DriverStation.isTeleopEnabled()
                    && DriverStation.getMatchTime() > 0
                    && DriverStation.getMatchTime() <= Math.round(endgameAlert1.get()))
        .onTrue(
            controllerRumbleCommand(true, true, true)
                .withTimeout(0.5)
                .beforeStarting(() -> Leds.getInstance().endgameAlert = true)
                .finallyDo(() -> Leds.getInstance().endgameAlert = false));
    new Trigger(
            () ->
                DriverStation.isTeleopEnabled()
                    && DriverStation.getMatchTime() > 0
                    && DriverStation.getMatchTime() <= Math.round(endgameAlert2.get()))
        .onTrue(
            controllerRumbleCommand(true, true, true)
                .withTimeout(0.2)
                .andThen(
                    Commands.waitSeconds(0.1)
                        .repeatedly()
                        .withTimeout(0.9) // Rumble three times
                        .beforeStarting(() -> Leds.getInstance().endgameAlert = true)
                        .finallyDo(() -> Leds.getInstance().endgameAlert = false)));
  }

  private void configureAutos() {
    AutoBuilder autoBuilder = new AutoBuilder(drive, superstructure, flywheels, rollers);

    autoChooser.addDefaultOption(
        "Do Nothing",
        Commands.runOnce(
            () ->
                robotState.resetPose(
                    new Pose2d(
                        new Translation2d(),
                        AllianceFlipUtil.apply(Rotation2d.fromDegrees(180.0))))));
    autoChooser.addOption("Davis Ethical Auto", autoBuilder.davisEthicalAuto());
    autoChooser.addOption("Davis Alternative Auto", autoBuilder.davisAlternativeAuto());

    // Set up feedforward characterization
    autoChooser.addOption(
        "Drive Static Characterization",
        new StaticCharacterization(
                drive, drive::runCharacterization, drive::getCharacterizationVelocity)
            .finallyDo(drive::endCharacterization));
    autoChooser.addOption(
        "Drive FF Characterization",
        new FeedForwardCharacterization(
                drive, drive::runCharacterization, drive::getCharacterizationVelocity)
            .finallyDo(drive::endCharacterization));
    autoChooser.addOption(
        "Flywheels FF Characterization",
        new FeedForwardCharacterization(
            flywheels, flywheels::runCharacterization, flywheels::getCharacterizationVelocity));
    autoChooser.addOption(
        "Arm Static Characterization",
        new StaticCharacterization(
                superstructure,
                superstructure::runArmCharacterization,
                superstructure::getArmCharacterizationVelocity)
            .finallyDo(superstructure::endArmCharacterization));
    autoChooser.addOption(
        "Drive Wheel Radius Characterization",
        drive
            .orientModules(Drive.getCircleOrientations())
            .andThen(
                new WheelRadiusCharacterization(
                    drive, WheelRadiusCharacterization.Direction.COUNTER_CLOCKWISE))
            .withName("Drive Wheel Radius Characterization"));
    autoChooser.addOption(
        "Diagnose Arm", superstructure.setGoalCommand(Superstructure.Goal.DIAGNOSTIC_ARM));
  }

  /**
   * Use this method to define your button->command mappings. Buttons can be created by
   * instantiating a {@link GenericHID} or one of its subclasses ({@link Joystick} or {@link
   * XboxController}), and then passing it to a {@link JoystickButton}.
   */
  private void configureButtonBindings() {
    // ------------- Driver Controls -------------
    // Drive command
    drive.setDefaultCommand(
        drive
            .run(
                () ->
                    drive.acceptTeleopInput(
                        -driver.getLeftY(),
                        -driver.getLeftX(),
                        -driver.getRightX(),
                        robotRelative.getAsBoolean()))
            .withName("Drive Teleop Input"));

    // ------------- Shooting Controls -------------
    // Aim and rev flywheels
    Supplier<Command> superstructureAimCommand =
        () ->
            Commands.either(
                Commands.either(
                    superstructure.setGoalCommand(Superstructure.Goal.PODIUM),
                    superstructure.setGoalCommand(Superstructure.Goal.SUBWOOFER),
                    () -> podiumShotMode),
                superstructure.setGoalCommand(Superstructure.Goal.AIM),
                shootPresets);
    Supplier<Command> driveAimCommand =
        () ->
            Commands.either(
                Commands.none(),
                Commands.startEnd(
                    () ->
                        drive.setHeadingGoal(() -> robotState.getAimingParameters().driveHeading()),
                    drive::clearHeadingGoal),
                shootAlignDisable);
    Trigger inWing =
        new Trigger(
            () ->
                AllianceFlipUtil.apply(robotState.getEstimatedPose().getX())
                    < FieldConstants.wingX);
    driver
        .a()
        .and(inWing)
        .whileTrue(
            driveAimCommand
                .get()
                .alongWith(superstructureAimCommand.get(), flywheels.shootCommand())
                .withName("Prepare Shot"));
    driver
        .a()
        .and(inWing.negate())
        .whileTrue(
            driveAimCommand
                .get()
                .alongWith(
                    superstructure.setGoalCommand(Superstructure.Goal.SUPER_POOP),
                    flywheels.superPoopCommand())
                .withName("Super Poop"));
    Trigger readyToShoot =
        new Trigger(
            () -> drive.atHeadingGoal() && superstructure.atArmGoal() && flywheels.atGoal());
    driver
        .rightTrigger()
        .and(driver.a())
        .and(readyToShoot)
        .onTrue(
            Commands.parallel(
                    Commands.waitSeconds(0.5), Commands.waitUntil(driver.rightTrigger().negate()))
                .deadlineWith(
                    rollers.setGoalCommand(Rollers.Goal.FEED_TO_SHOOTER),
                    superstructureAimCommand.get(),
                    flywheels.shootCommand()));
    driver.a().and(readyToShoot).whileTrue(controllerRumbleCommand(true, true, false));

    // Poop.
    driver
        .y()
        .whileTrue(
            flywheels
                .poopCommand()
                .alongWith(
                    Commands.waitUntil(flywheels::atGoal)
                        .andThen(rollers.setGoalCommand(Rollers.Goal.FEED_TO_SHOOTER))));

    // ------------- Intake Controls -------------
    // Intake Floor
    driver
        .leftTrigger()
        .whileTrue(
            superstructure
                .setGoalCommand(Superstructure.Goal.INTAKE)
                .alongWith(
                    Commands.waitUntil(superstructure::atArmGoal)
                        .andThen(rollers.setGoalCommand(Rollers.Goal.FLOOR_INTAKE)))
                .withName("Floor Intake"));

    // Eject Floor
    driver
        .leftBumper()
        .whileTrue(
            superstructure
                .setGoalCommand(Superstructure.Goal.INTAKE)
                .alongWith(
                    Commands.waitUntil(superstructure::atArmGoal)
                        .andThen(rollers.setGoalCommand(Rollers.Goal.EJECT_TO_FLOOR)))
                .withName("Eject To Floor"));

    // Intake source
    driver
        .rightBumper()
        .whileTrue(
            superstructure
                .setGoalCommand(Superstructure.Goal.STATION_INTAKE)
                .alongWith(
                    rollers.setGoalCommand(Rollers.Goal.STATION_INTAKE), flywheels.intakeCommand())
                .withName("Source Intake"));

    // ------------- Amp Scoring Controls -------------
    Supplier<Pose2d> ampAlignedPose =
        () -> {
          Pose2d ampCenterRotated =
              AllianceFlipUtil.apply(
                  new Pose2d(FieldConstants.ampCenter, new Rotation2d(-Math.PI / 2.0)));
          var finalPose =
              ampCenterRotated
                  .transformBy(GeomUtil.toTransform2d(Units.inchesToMeters(20.0), 0))
                  .transformBy(FudgeFactors.amp.getTransform());
          double distance =
              robotState
                  .getEstimatedPose()
                  .getTranslation()
                  .getDistance(finalPose.getTranslation());
          double offsetT = MathUtil.clamp((distance - 0.5) / 2.5, 0.0, 1.0);
          return finalPose.transformBy(GeomUtil.toTransform2d(offsetT * 1.5, 0.0));
        };
    driver
        .b()
        .whileTrue(
            Commands.either(
                    drive.run(
                        () ->
                            drive.acceptTeleopInput(
                                -driver.getLeftY(),
                                -driver.getLeftX(),
                                -driver.getRightX(),
                                robotRelative.getAsBoolean())),
                    drive
                        .startEnd(
                            () -> drive.setAutoAlignGoal(ampAlignedPose, false),
                            drive::clearAutoAlignGoal)
                        .until(drive::isAutoAlignGoalCompleted)
                        .andThen(
                            drive.run(
                                () ->
                                    drive.acceptTeleopInput(
                                        -driver.getLeftY() * 0.5,
                                        -driver.getLeftX() * 0.5,
                                        0.0,
                                        robotRelative.getAsBoolean()))),
                    autoDriveDisable)
                .alongWith(
                    Commands.waitUntil(
                            () -> {
                              if (autoDriveDisable.getAsBoolean()) return true;
                              Pose2d poseError =
                                  robotState.getEstimatedPose().relativeTo(ampAlignedPose.get());
                              return poseError.getTranslation().getNorm() <= Units.feetToMeters(5.0)
                                  && Math.abs(poseError.getRotation().getDegrees()) <= 120;
                            })
                        .andThen(
                            superstructure.setGoalWithConstraintsCommand(
                                Superstructure.Goal.AMP, Arm.smoothProfileConstraints.get()))));
    driver
        .rightTrigger()
        .and(driver.b())
        .and(
            () ->
                superstructure.getDesiredGoal() == Superstructure.Goal.AMP
                    && superstructure.atArmGoal())
        .whileTrue(rollers.setGoalCommand(Rollers.Goal.AMP_SCORE).onlyWhile(driver.rightTrigger()));

    // ------------- Climbing Controls -------------
    driver
        .x()
        .and(
            () ->
                superstructure.getCurrentGoal() != Superstructure.Goal.CANCEL_CLIMB
                    && superstructure.getCurrentGoal() != Superstructure.Goal.CANCEL_PREPARE_CLIMB)
        .toggleOnTrue(
            Commands.either(
                superstructure.setGoalCommand(Superstructure.Goal.PREPARE_PREPARE_TRAP_CLIMB),
                Commands.none(), // No function yet
                () -> trapScoreMode));

    // ------------- Operator Controls -------------
    // Adjust shot compensation
    operator
        .povUp()
        .whileTrue(
            Commands.runOnce(() -> robotState.adjustShotCompensationDegrees(0.1))
                .andThen(Commands.waitSeconds(0.05))
                .ignoringDisable(true)
                .repeatedly());
    operator
        .povDown()
        .whileTrue(
            Commands.runOnce(() -> robotState.adjustShotCompensationDegrees(-0.1))
                .andThen(Commands.waitSeconds(0.05))
                .ignoringDisable(true)
                .repeatedly());

    // Adjust arm preset
    operator.x().onTrue(Commands.runOnce(() -> podiumShotMode = !podiumShotMode));

    // Climber controls
    operator.rightStick().onTrue(Commands.runOnce(() -> trapScoreMode = !trapScoreMode));
    operator
        .leftBumper()
        .doublePress()
        .and(() -> trapScoreMode)
        .toggleOnTrue(
            ClimbingCommands.climbNTrapSequence(
                    drive,
                    superstructure,
                    rollers,
                    () -> -driver.getLeftY(),
                    () -> -driver.getLeftX(),
                    () -> -driver.getRightX(),
                    operator.rightBumper().doublePress(),
                    operator.start().doublePress().or(operator.back().doublePress()),
                    autoDriveDisable)
                .withInterruptBehavior(InterruptionBehavior.kCancelIncoming));
    operator
        .leftBumper()
        .doublePress()
        .and(() -> !trapScoreMode)
        .toggleOnTrue(
            ClimbingCommands.simpleClimbSequence(
                    superstructure, operator.rightBumper().doublePress())
                .withInterruptBehavior(InterruptionBehavior.kCancelIncoming));
    operator.leftStick().onTrue(superstructure.setGoalCommand(Superstructure.Goal.RESET));

    // Request amp
    operator
        .b()
        .whileTrue(Commands.startEnd(() -> leds.requestAmp = true, () -> leds.requestAmp = false));

    // Shuffle gamepiece
    operator.a().whileTrue(rollers.shuffle());

    // Start flywheels
    operator.rightTrigger().and(driver.a().negate()).whileTrue(flywheels.shootCommand());

    // Unjam folded to shooter
    operator
        .leftTrigger()
        .whileTrue(
            superstructure
                .setGoalCommand(Superstructure.Goal.AMP)
                .alongWith(
                    Commands.waitUntil(superstructure::atArmGoal)
                        .andThen(rollers.setGoalCommand(Rollers.Goal.UNTACO)))
                .withName("Untaco"));

    // Unjam intake
    operator
        .y()
        .whileTrue(
            superstructure
                .setGoalCommand(Superstructure.Goal.UNJAM_INTAKE)
                .alongWith(rollers.setGoalCommand(Rollers.Goal.EJECT_FROM_FEEDER))
                .withName("Unjam From Feeder"));

    operator
        .povLeft()
        .or(operator.povRight())
        .whileTrue(
            superstructure
                .setGoalCommand(Superstructure.Goal.BACKPACK_OUT_UNJAM)
                .withName("Backpack Out Unjam"));

    // Reset heading
    driver
        .start()
        .and(driver.back())
        .onTrue(
            Commands.runOnce(
                    () ->
                        robotState.resetPose(
                            new Pose2d(
                                robotState.getEstimatedPose().getTranslation(),
                                AllianceFlipUtil.apply(new Rotation2d()))))
                .ignoringDisable(true));
  }

  /** Creates a controller rumble command with specified rumble and controllers */
  private Command controllerRumbleCommand(
      boolean useRight, boolean rumbleDriver, boolean rumbleOperator) {
    return Commands.startEnd(
        () -> {
          if (rumbleDriver) {
            if (useRight) {
              driver.getHID().setRumble(RumbleType.kBothRumble, 1.0);
            } else {
              driver.getHID().setRumble(RumbleType.kLeftRumble, 1.0);
            }
          }
          if (rumbleOperator) {
            if (useRight) {
              operator.getHID().setRumble(RumbleType.kBothRumble, 1.0);
            } else {
              operator.getHID().setRumble(RumbleType.kLeftRumble, 1.0);
            }
          }
        },
        () -> {
          driver.getHID().setRumble(RumbleType.kBothRumble, 0.0);
          operator.getHID().setRumble(RumbleType.kBothRumble, 0.0);
        });
  }

  /** Updates the alerts for disconnected controllers. */
  public void checkControllers() {
    driverDisconnected.set(
        !DriverStation.isJoystickConnected(driver.getHID().getPort())
            || !DriverStation.getJoystickIsXbox(driver.getHID().getPort()));
    operatorDisconnected.set(
        !DriverStation.isJoystickConnected(operator.getHID().getPort())
            || !DriverStation.getJoystickIsXbox(operator.getHID().getPort()));
    overrideDisconnected.set(!overrides.isConnected());
  }

  /** Updates dashboard data. */
  public void updateDashboardOutputs() {
    SmartDashboard.putString(
        "Shot Compensation Degrees",
        String.format("%.1f", robotState.getShotCompensationDegrees()));
    SmartDashboard.putBoolean("Podium Preset", podiumShotMode);
    SmartDashboard.putBoolean("Trap Score Mode", trapScoreMode);
  }

  /** Updates the AprilTag alert. */
  public void updateAprilTagAlert() {
    boolean active = getAprilTagLayoutType() != AprilTagLayoutType.OFFICIAL;
    aprilTagLayoutAlert.set(active);
    if (active) {
      aprilTagLayoutAlert.setText(
          "Non-official AprilTag layout in use (" + getAprilTagLayoutType().toString() + ").");
    }
  }

  /**
   * Use this to pass the autonomous command to the main {@link Robot} class.
   *
   * @return the command to run in autonomous
   */
  public Command getAutonomousCommand() {
    return autoChooser.get();
  }
}<|MERGE_RESOLUTION|>--- conflicted
+++ resolved
@@ -25,6 +25,7 @@
 import edu.wpi.first.wpilibj2.command.button.JoystickButton;
 import edu.wpi.first.wpilibj2.command.button.RobotModeTriggers;
 import edu.wpi.first.wpilibj2.command.button.Trigger;
+import java.util.function.Function;
 import java.util.function.Supplier;
 import lombok.experimental.ExtensionMethod;
 import org.littletonrobotics.frc2024.FieldConstants.AprilTagLayoutType;
@@ -325,27 +326,7 @@
       new Alert("Tuning mode enabled", AlertType.INFO).set(true);
     }
 
-<<<<<<< HEAD
     // Endgame alert triggers
-=======
-    // Endgame alert trigger
-    Function<Double, Command> controllerRumbleCommandFactory =
-        time ->
-            Commands.sequence(
-                Commands.runOnce(
-                    () -> {
-                      driver.getHID().setRumble(RumbleType.kBothRumble, 1.0);
-                      operator.getHID().setRumble(RumbleType.kBothRumble, 1.0);
-                      leds.endgameAlert = true;
-                    }),
-                Commands.waitSeconds(time),
-                Commands.runOnce(
-                    () -> {
-                      driver.getHID().setRumble(RumbleType.kBothRumble, 0.0);
-                      operator.getHID().setRumble(RumbleType.kBothRumble, 0.0);
-                      leds.endgameAlert = false;
-                    }));
->>>>>>> f316d57e
     new Trigger(
             () ->
                 DriverStation.isTeleopEnabled()
