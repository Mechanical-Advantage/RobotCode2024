// Copyright (c) 2024 FRC 6328
// http://github.com/Mechanical-Advantage
//
// Use of this source code is governed by an MIT-style
// license that can be found in the LICENSE file at
// the root directory of this project.

package org.littletonrobotics.frc2024;

import edu.wpi.first.math.geometry.Pose2d;
import edu.wpi.first.math.geometry.Rotation2d;
import edu.wpi.first.math.util.Units;
import edu.wpi.first.wpilibj.GenericHID;
import edu.wpi.first.wpilibj.Joystick;
import edu.wpi.first.wpilibj.XboxController;
import edu.wpi.first.wpilibj2.command.Command;
import edu.wpi.first.wpilibj2.command.Commands;
import edu.wpi.first.wpilibj2.command.button.CommandXboxController;
import edu.wpi.first.wpilibj2.command.button.JoystickButton;
import edu.wpi.first.wpilibj2.command.button.Trigger;
import org.littletonrobotics.frc2024.commands.FeedForwardCharacterization;
import org.littletonrobotics.frc2024.commands.auto.AutoCommands;
import org.littletonrobotics.frc2024.subsystems.apriltagvision.AprilTagVision;
import org.littletonrobotics.frc2024.subsystems.apriltagvision.AprilTagVisionConstants;
import org.littletonrobotics.frc2024.subsystems.apriltagvision.AprilTagVisionIO;
import org.littletonrobotics.frc2024.subsystems.apriltagvision.AprilTagVisionIONorthstar;
import org.littletonrobotics.frc2024.subsystems.drive.*;
import org.littletonrobotics.frc2024.subsystems.flywheels.Flywheels;
import org.littletonrobotics.frc2024.subsystems.flywheels.FlywheelsIO;
import org.littletonrobotics.frc2024.subsystems.flywheels.FlywheelsIOSim;
import org.littletonrobotics.frc2024.subsystems.flywheels.FlywheelsIOSparkFlex;
import org.littletonrobotics.frc2024.subsystems.rollers.Rollers;
import org.littletonrobotics.frc2024.subsystems.rollers.RollersSensorsIO;
import org.littletonrobotics.frc2024.subsystems.rollers.RollersSensorsIOReal;
import org.littletonrobotics.frc2024.subsystems.rollers.feeder.Feeder;
import org.littletonrobotics.frc2024.subsystems.rollers.feeder.FeederIO;
import org.littletonrobotics.frc2024.subsystems.rollers.feeder.FeederIOKrakenFOC;
import org.littletonrobotics.frc2024.subsystems.rollers.feeder.FeederIOSim;
import org.littletonrobotics.frc2024.subsystems.rollers.indexer.Indexer;
import org.littletonrobotics.frc2024.subsystems.rollers.indexer.IndexerIO;
import org.littletonrobotics.frc2024.subsystems.rollers.indexer.IndexerIOSim;
import org.littletonrobotics.frc2024.subsystems.rollers.indexer.IndexerIOSparkFlex;
import org.littletonrobotics.frc2024.subsystems.rollers.intake.Intake;
import org.littletonrobotics.frc2024.subsystems.rollers.intake.IntakeIO;
import org.littletonrobotics.frc2024.subsystems.rollers.intake.IntakeIOKrakenFOC;
import org.littletonrobotics.frc2024.subsystems.rollers.intake.IntakeIOSim;
import org.littletonrobotics.frc2024.subsystems.superstructure.Superstructure;
import org.littletonrobotics.frc2024.subsystems.superstructure.arm.Arm;
import org.littletonrobotics.frc2024.subsystems.superstructure.arm.ArmIO;
import org.littletonrobotics.frc2024.subsystems.superstructure.arm.ArmIOKrakenFOC;
import org.littletonrobotics.frc2024.subsystems.superstructure.arm.ArmIOSim;
import org.littletonrobotics.frc2024.util.AllianceFlipUtil;
import org.littletonrobotics.junction.networktables.LoggedDashboardChooser;

/**
 * This class is where the bulk of the robot should be declared. Since Command-based is a
 * "declarative" paradigm, very little robot logic should actually be handled in the {@link Robot}
 * periodic methods (other than the scheduler calls). Instead, the structure of the robot (including
 * subsystems, commands, and button mappings) should be declared here.
 */
public class RobotContainer {
  // Load robot state
  private final RobotState robotState = RobotState.getInstance();

  // Subsystems
  private Drive drive;
  private AprilTagVision aprilTagVision;
  private Flywheels flywheels;
  private Rollers rollers;
  private Superstructure superstructure;

  // Controller
  private final CommandXboxController controller = new CommandXboxController(0);

  // Dashboard inputs
  private final LoggedDashboardChooser<Command> autoChooser =
      new LoggedDashboardChooser<>("Auto Choices");

  /** The container for the robot. Contains subsystems, OI devices, and commands. */
  public RobotContainer() {
    // Declare component subsystems (not visible outside constructor)
    Feeder feeder = null;
    Indexer indexer = null;
    Intake intake = null;
    Arm arm = null;

    // Create subsystems
    if (Constants.getMode() != Constants.Mode.REPLAY) {
      switch (Constants.getRobot()) {
        case COMPBOT -> {
          // No impl yet
        }
        case DEVBOT -> {
          drive =
              new Drive(
                  new GyroIOPigeon2(false),
                  new ModuleIOSparkMax(DriveConstants.moduleConfigs[0]),
                  new ModuleIOSparkMax(DriveConstants.moduleConfigs[1]),
                  new ModuleIOSparkMax(DriveConstants.moduleConfigs[2]),
                  new ModuleIOSparkMax(DriveConstants.moduleConfigs[3]));
          aprilTagVision =
              new AprilTagVision(
                  new AprilTagVisionIONorthstar(
                      AprilTagVisionConstants.instanceNames[0],
                      AprilTagVisionConstants.cameraIds[0]),
                  new AprilTagVisionIONorthstar(
                      AprilTagVisionConstants.instanceNames[1],
                      AprilTagVisionConstants.cameraIds[1]));
          flywheels = new Flywheels(new FlywheelsIOSparkFlex());

          feeder = new Feeder(new FeederIOKrakenFOC());
          indexer = new Indexer(new IndexerIOSparkFlex());
          intake = new Intake(new IntakeIOKrakenFOC());
          rollers = new Rollers(feeder, indexer, intake, new RollersSensorsIOReal());

          arm = new Arm(new ArmIOKrakenFOC());
        }
        case SIMBOT -> {
          drive =
              new Drive(
                  new GyroIO() {},
                  new ModuleIOSim(DriveConstants.moduleConfigs[0]),
                  new ModuleIOSim(DriveConstants.moduleConfigs[1]),
                  new ModuleIOSim(DriveConstants.moduleConfigs[2]),
                  new ModuleIOSim(DriveConstants.moduleConfigs[3]));
          flywheels = new Flywheels(new FlywheelsIOSim());

          feeder = new Feeder(new FeederIOSim());
          indexer = new Indexer(new IndexerIOSim());
          intake = new Intake(new IntakeIOSim());
          rollers = new Rollers(feeder, indexer, intake, new RollersSensorsIO() {});

          arm = new Arm(new ArmIOSim());
        }
      }
    }

    // No-op implementation for replay
    if (drive == null) {
      drive =
          new Drive(
              new GyroIO() {},
              new ModuleIO() {},
              new ModuleIO() {},
              new ModuleIO() {},
              new ModuleIO() {});
    }
    if (aprilTagVision == null) {
      switch (Constants.getRobot()) {
        case DEVBOT ->
            aprilTagVision =
                new AprilTagVision(new AprilTagVisionIO() {}, new AprilTagVisionIO() {});
        default -> aprilTagVision = new AprilTagVision();
      }
    }
    if (flywheels == null) {
      flywheels = new Flywheels(new FlywheelsIO() {});
    }
    if (feeder == null) {
      feeder = new Feeder(new FeederIO() {});
    }
    if (indexer == null) {
      indexer = new Indexer(new IndexerIO() {});
    }
    if (intake == null) {
      intake = new Intake(new IntakeIO() {});
    }
    if (rollers == null) {
      rollers = new Rollers(feeder, indexer, intake, new RollersSensorsIO() {});
    }
    if (arm == null) {
      arm = new Arm(new ArmIO() {});
    }
    superstructure = new Superstructure(arm);

    // Configure autos and buttons
    configureAutos();
    configureButtonBindings();
  }

  private void configureAutos() {
    autoChooser.addDefaultOption("Do Nothing", Commands.none());
    AutoCommands autoCommands = new AutoCommands(drive, superstructure);
    autoChooser.addOption("Drive Straight", autoCommands.driveStraight());

    // Set up feedforward characterization
    autoChooser.addOption(
        "Drive FF Characterization",
        new FeedForwardCharacterization(
                drive, drive::runCharacterizationVolts, drive::getCharacterizationVelocity)
            .finallyDo(drive::endCharacterization));
    autoChooser.addOption(
        "Flywheels FF Characterization",
        new FeedForwardCharacterization(
            flywheels,
            flywheels::runCharacterizationVolts,
            flywheels::getCharacterizationVelocity));
  }

  /**
   * Use this method to define your button->command mappings. Buttons can be created by
   * instantiating a {@link GenericHID} or one of its subclasses ({@link Joystick} or {@link
   * XboxController}), and then passing it to a {@link JoystickButton}.
   */
  private void configureButtonBindings() {
    // Drive Commands
    drive.setDefaultCommand(
        drive
            .run(
                () ->
                    drive.acceptTeleopInput(
                        -controller.getLeftY(), -controller.getLeftX(), -controller.getRightX()))
            .withName("Drive Teleop Input"));

    // Aim and Rev Flywheels
    controller
        .a()
        .whileTrue(
<<<<<<< HEAD
            Commands.startEnd(
                    () ->
                        drive.setHeadingGoal(
                            () -> RobotState.getInstance().getAimingParameters().driveHeading()),
                    drive::clearHeadingGoal)
                .alongWith(superstructure.aim(), flywheels.shoot())
                .withName("Prepare Shot"));
    // Shoot
    Trigger readyToShoot =
        new Trigger(() -> drive.atHeadingGoal() && superstructure.atGoal() && flywheels.atGoal());
=======
            Commands.startEnd(drive::setAutoAimGoal, drive::clearAutoAimGoal)
                .alongWith(superstructure.aim(), flywheels.shootCommand())
                .withName("Aim"));
    // Shoot
    Trigger readyToShoot =
        new Trigger(
            () -> drive.isAutoAimGoalCompleted() && flywheels.atGoal() && superstructure.atGoal());
>>>>>>> 19f6619c
    readyToShoot
        .whileTrue(
            Commands.run(
                () -> controller.getHID().setRumble(GenericHID.RumbleType.kBothRumble, 1.0)))
        .whileFalse(
            Commands.run(
                () -> controller.getHID().setRumble(GenericHID.RumbleType.kBothRumble, 0.0)));
    controller
        .rightTrigger()
        .and(readyToShoot)
        .onTrue(
            Commands.parallel(
                    Commands.waitSeconds(0.5),
                    Commands.waitUntil(controller.rightTrigger().negate()))
                .deadlineWith(
                    rollers.feedShooter(), superstructure.aim(), flywheels.shootCommand()));
    // Intake Floor
    controller
        .leftTrigger()
        .whileTrue(
            superstructure
                .intake()
                .alongWith(
                    Commands.waitUntil(superstructure::atGoal).andThen(rollers.floorIntake()))
                .withName("Floor Intake"));
    // Eject Floor
    controller
        .leftBumper()
        .whileTrue(
            superstructure
                .intake()
                .alongWith(Commands.waitUntil(superstructure::atGoal).andThen(rollers.ejectFloor()))
                .withName("Eject To Floor"));

    controller
        .y()
        .onTrue(
            Commands.runOnce(
                    () ->
                        robotState.resetPose(
                            AllianceFlipUtil.apply(
                                new Pose2d(
                                    Units.inchesToMeters(36.0),
                                    FieldConstants.Speaker.centerSpeakerOpening.getY(),
                                    new Rotation2d()))))
                .ignoringDisable(true));
    controller
        .b()
        .onTrue(
            Commands.runOnce(
                    () ->
                        robotState.resetPose(
                            new Pose2d(
                                robotState.getEstimatedPose().getTranslation(),
                                AllianceFlipUtil.apply(new Rotation2d()))))
                .ignoringDisable(true));
  }

  /**
   * Use this to pass the autonomous command to the main {@link Robot} class.
   *
   * @return the command to run in autonomous
   */
  public Command getAutonomousCommand() {
    return autoChooser.get();
  }
}<|MERGE_RESOLUTION|>--- conflicted
+++ resolved
@@ -216,26 +216,16 @@
     controller
         .a()
         .whileTrue(
-<<<<<<< HEAD
             Commands.startEnd(
                     () ->
                         drive.setHeadingGoal(
                             () -> RobotState.getInstance().getAimingParameters().driveHeading()),
                     drive::clearHeadingGoal)
-                .alongWith(superstructure.aim(), flywheels.shoot())
+                .alongWith(superstructure.aim(), flywheels.shootCommand())
                 .withName("Prepare Shot"));
     // Shoot
     Trigger readyToShoot =
         new Trigger(() -> drive.atHeadingGoal() && superstructure.atGoal() && flywheels.atGoal());
-=======
-            Commands.startEnd(drive::setAutoAimGoal, drive::clearAutoAimGoal)
-                .alongWith(superstructure.aim(), flywheels.shootCommand())
-                .withName("Aim"));
-    // Shoot
-    Trigger readyToShoot =
-        new Trigger(
-            () -> drive.isAutoAimGoalCompleted() && flywheels.atGoal() && superstructure.atGoal());
->>>>>>> 19f6619c
     readyToShoot
         .whileTrue(
             Commands.run(
