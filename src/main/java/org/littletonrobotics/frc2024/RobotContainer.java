// Copyright (c) 2024 FRC 6328
// http://github.com/Mechanical-Advantage
//
// Use of this source code is governed by an MIT-style
// license that can be found in the LICENSE file at
// the root directory of this project.

package org.littletonrobotics.frc2024;

import edu.wpi.first.math.geometry.Pose2d;
import edu.wpi.first.math.geometry.Rotation2d;
import edu.wpi.first.wpilibj.DriverStation;
import edu.wpi.first.wpilibj.GenericHID;
import edu.wpi.first.wpilibj.Joystick;
import edu.wpi.first.wpilibj.XboxController;
import edu.wpi.first.wpilibj.GenericHID.RumbleType;
import edu.wpi.first.wpilibj2.command.Command;
import edu.wpi.first.wpilibj2.command.Commands;
import edu.wpi.first.wpilibj2.command.button.CommandXboxController;
import edu.wpi.first.wpilibj2.command.button.JoystickButton;
import edu.wpi.first.wpilibj2.command.button.Trigger;
import java.util.function.Supplier;
import org.littletonrobotics.frc2024.commands.FeedForwardCharacterization;
import org.littletonrobotics.frc2024.commands.StaticCharacterization;
import org.littletonrobotics.frc2024.commands.WheelRadiusCharacterization;
import org.littletonrobotics.frc2024.commands.auto.AutoCommands;
import org.littletonrobotics.frc2024.subsystems.apriltagvision.AprilTagVision;
import org.littletonrobotics.frc2024.subsystems.apriltagvision.AprilTagVisionConstants;
import org.littletonrobotics.frc2024.subsystems.apriltagvision.AprilTagVisionIO;
import org.littletonrobotics.frc2024.subsystems.apriltagvision.AprilTagVisionIONorthstar;
import org.littletonrobotics.frc2024.subsystems.drive.*;
import org.littletonrobotics.frc2024.subsystems.flywheels.*;
import org.littletonrobotics.frc2024.subsystems.rollers.Rollers;
import org.littletonrobotics.frc2024.subsystems.rollers.RollersSensorsIO;
import org.littletonrobotics.frc2024.subsystems.rollers.RollersSensorsIOReal;
import org.littletonrobotics.frc2024.subsystems.rollers.backpack.Backpack;
import org.littletonrobotics.frc2024.subsystems.rollers.backpack.BackpackIO;
import org.littletonrobotics.frc2024.subsystems.rollers.backpack.BackpackIOKrakenFOC;
import org.littletonrobotics.frc2024.subsystems.rollers.backpack.BackpackIOSim;
import org.littletonrobotics.frc2024.subsystems.rollers.backpack.BackpackIOSparkFlex;
import org.littletonrobotics.frc2024.subsystems.rollers.feeder.Feeder;
import org.littletonrobotics.frc2024.subsystems.rollers.feeder.FeederIO;
import org.littletonrobotics.frc2024.subsystems.rollers.feeder.FeederIOKrakenFOC;
import org.littletonrobotics.frc2024.subsystems.rollers.feeder.FeederIOSim;
import org.littletonrobotics.frc2024.subsystems.rollers.indexer.*;
import org.littletonrobotics.frc2024.subsystems.rollers.intake.Intake;
import org.littletonrobotics.frc2024.subsystems.rollers.intake.IntakeIO;
import org.littletonrobotics.frc2024.subsystems.rollers.intake.IntakeIOKrakenFOC;
import org.littletonrobotics.frc2024.subsystems.rollers.intake.IntakeIOSim;
import org.littletonrobotics.frc2024.subsystems.superstructure.Superstructure;
import org.littletonrobotics.frc2024.subsystems.superstructure.arm.Arm;
import org.littletonrobotics.frc2024.subsystems.superstructure.arm.ArmIO;
import org.littletonrobotics.frc2024.subsystems.superstructure.arm.ArmIOKrakenFOC;
import org.littletonrobotics.frc2024.subsystems.superstructure.arm.ArmIOSim;
import org.littletonrobotics.frc2024.util.Alert;
import org.littletonrobotics.frc2024.util.Alert.AlertType;
import org.littletonrobotics.frc2024.util.AllianceFlipUtil;
import org.littletonrobotics.frc2024.util.OverrideSwitches;
import org.littletonrobotics.junction.networktables.LoggedDashboardChooser;

/**
 * This class is where the bulk of the robot should be declared. Since Command-based is a
 * "declarative" paradigm, very little robot logic should actually be handled in the {@link Robot}
 * periodic methods (other than the scheduler calls). Instead, the structure of the robot (including
 * subsystems, commands, and button mappings) should be declared here.
 */
public class RobotContainer {
  // Load robot state
  private final RobotState robotState = RobotState.getInstance();

  // Subsystems
  private Drive drive;
  private AprilTagVision aprilTagVision;
  private Flywheels flywheels;
  private final Rollers rollers;
  private final Superstructure superstructure;

  // Controller
  private final CommandXboxController controller = new CommandXboxController(0);
  private final CommandXboxController operator = new CommandXboxController(1);
  private final OverrideSwitches overrides = new OverrideSwitches(5);
  private final Trigger robotRelative = overrides.driverSwitch(0);
  private final Trigger armDisable = overrides.driverSwitch(1);
  private final Trigger armCoast = overrides.driverSwitch(2);
  private final Trigger shootPresets = overrides.operatorSwitch(0);
  private final Trigger shootAlignDisable = overrides.operatorSwitch(1);
  private final Trigger lookaheadDisable = overrides.operatorSwitch(2);
  private final Trigger autoDriveDisable = overrides.operatorSwitch(3);
  private final Alert driverDisconnected =
      new Alert("Driver controller disconnected (port 0).", AlertType.WARNING);
  private final Alert overrideDisconnected =
      new Alert("Override controller disconnected (port 5).", AlertType.INFO);
  private boolean podiumShotMode = false;

  // Dashboard inputs
  private final LoggedDashboardChooser<Command> autoChooser =
      new LoggedDashboardChooser<>("Auto Choices");

  /** The container for the robot. Contains subsystems, OI devices, and commands. */
  public RobotContainer() {
    // Declare component subsystems (not visible outside constructor)
    Feeder feeder = null;
    Indexer indexer = null;
    Intake intake = null;
    Backpack backpack = null;
    Arm arm = null;
    RollersSensorsIO rollersSensorsIO = null;

    // Create subsystems
    if (Constants.getMode() != Constants.Mode.REPLAY) {
      switch (Constants.getRobot()) {
        case COMPBOT -> {
          drive =
              new Drive(
                  new GyroIOPigeon2(true),
                  new ModuleIOKrakenFOC(DriveConstants.moduleConfigs[0]),
                  new ModuleIOKrakenFOC(DriveConstants.moduleConfigs[1]),
                  new ModuleIOKrakenFOC(DriveConstants.moduleConfigs[2]),
                  new ModuleIOKrakenFOC(DriveConstants.moduleConfigs[3]));
          flywheels = new Flywheels(new FlywheelsIOKrakenFOC());
          arm = new Arm(new ArmIOKrakenFOC());
          feeder = new Feeder(new FeederIOKrakenFOC());
          indexer = new Indexer(new IndexerIOCompbot());
          intake = new Intake(new IntakeIOKrakenFOC());
          backpack = new Backpack(new BackpackIOKrakenFOC());
        }
        case DEVBOT -> {
          drive =
              new Drive(
                  new GyroIOPigeon2(false),
                  new ModuleIOSparkMax(DriveConstants.moduleConfigs[0]),
                  new ModuleIOSparkMax(DriveConstants.moduleConfigs[1]),
                  new ModuleIOSparkMax(DriveConstants.moduleConfigs[2]),
                  new ModuleIOSparkMax(DriveConstants.moduleConfigs[3]));
          aprilTagVision =
              new AprilTagVision(
                  new AprilTagVisionIONorthstar(
                      AprilTagVisionConstants.instanceNames[0],
                      AprilTagVisionConstants.cameraIds[0]),
                  new AprilTagVisionIONorthstar(
                      AprilTagVisionConstants.instanceNames[1],
                      AprilTagVisionConstants.cameraIds[1]));
          flywheels = new Flywheels(new FlywheelsIOSparkFlex());
          feeder = new Feeder(new FeederIOKrakenFOC());
          indexer = new Indexer(new IndexerIODevbot());
          intake = new Intake(new IntakeIOKrakenFOC());
          backpack = new Backpack(new BackpackIOSparkFlex());
          rollersSensorsIO = new RollersSensorsIOReal();
          arm = new Arm(new ArmIOKrakenFOC());
        }
        case SIMBOT -> {
          drive =
              new Drive(
                  new GyroIO() {},
                  new ModuleIOSim(DriveConstants.moduleConfigs[0]),
                  new ModuleIOSim(DriveConstants.moduleConfigs[1]),
                  new ModuleIOSim(DriveConstants.moduleConfigs[2]),
                  new ModuleIOSim(DriveConstants.moduleConfigs[3]));
          flywheels = new Flywheels(new FlywheelsIOSim());
          feeder = new Feeder(new FeederIOSim());
          indexer = new Indexer(new IndexerIOSim());
          intake = new Intake(new IntakeIOSim());
          backpack = new Backpack(new BackpackIOSim());
          rollersSensorsIO = new RollersSensorsIO() {};
          arm = new Arm(new ArmIOSim());
        }
      }
    }

    // No-op implementation for replay
    if (drive == null) {
      drive =
          new Drive(
              new GyroIO() {},
              new ModuleIO() {},
              new ModuleIO() {},
              new ModuleIO() {},
              new ModuleIO() {});
    }
    if (aprilTagVision == null) {
      switch (Constants.getRobot()) {
        case DEVBOT ->
            aprilTagVision =
                new AprilTagVision(new AprilTagVisionIO() {}, new AprilTagVisionIO() {});
        default -> aprilTagVision = new AprilTagVision();
      }
    }
    if (flywheels == null) {
      flywheels = new Flywheels(new FlywheelsIO() {});
    }
    if (feeder == null) {
      feeder = new Feeder(new FeederIO() {});
    }
    if (indexer == null) {
      indexer = new Indexer(new IndexerIO() {});
    }
    if (intake == null) {
      intake = new Intake(new IntakeIO() {});
    }
    if (backpack == null) {
      backpack = new Backpack(new BackpackIO() {});
    }
    if (rollersSensorsIO == null) {
      rollersSensorsIO = new RollersSensorsIO() {};
    }
    if (arm == null) {
      arm = new Arm(new ArmIO() {});
    }
    rollers = new Rollers(feeder, indexer, intake, backpack, rollersSensorsIO);
    superstructure = new Superstructure(arm);

    arm.setOverrides(armDisable, armCoast);
    RobotState.getInstance().setLookaheadDisable(lookaheadDisable);

    // Configure autos and buttons
    configureAutos();
    configureButtonBindings();
  }

  private void configureAutos() {
    autoChooser.addDefaultOption("Do Nothing", Commands.none());
    AutoCommands autoCommands = new AutoCommands(drive, superstructure);
    autoChooser.addOption("Drive Straight", autoCommands.driveStraight());

    // Set up feedforward characterization
    autoChooser.addOption(
        "Drive FF Characterization",
        new FeedForwardCharacterization(
                drive, drive::runCharacterization, drive::getCharacterizationVelocity)
            .finallyDo(drive::endCharacterization));
    autoChooser.addOption(
        "Flywheels FF Characterization",
        new FeedForwardCharacterization(
            flywheels, flywheels::runCharacterization, flywheels::getCharacterizationVelocity));
    autoChooser.addOption(
        "Drive Static Characterization",
        new StaticCharacterization(
            drive, drive::runCharacterization, drive::getCharacterizationVelocity));
    autoChooser.addOption(
        "Flywheels Static Characterization",
        new StaticCharacterization(
            flywheels, flywheels::runCharacterization, flywheels::getCharacterizationVelocity));
    autoChooser.addOption(
        "Arm Static Characterization",
        new StaticCharacterization(
                superstructure,
                superstructure::runArmCharacterization,
                superstructure::getArmCharacterizationVelocity)
            .finallyDo(superstructure::endArmCharacterization));
    autoChooser.addOption(
        "Drive Wheel Radius Characterization",
        drive
            .orientModules(Drive.getCircleOrientations())
            .andThen(
                new WheelRadiusCharacterization(
                    drive, WheelRadiusCharacterization.Direction.COUNTER_CLOCKWISE))
            .withName("Drive Wheel Radius Characterization"));
    autoChooser.addOption("Diagnose Arm", superstructure.diagnoseArm());
  }

  /**
   * Use this method to define your button->command mappings. Buttons can be created by
   * instantiating a {@link GenericHID} or one of its subclasses ({@link Joystick} or {@link
   * XboxController}), and then passing it to a {@link JoystickButton}.
   */
  private void configureButtonBindings() {
    // ------------- Driver Controls -------------
    // Drive command
    drive.setDefaultCommand(
        drive
            .run(
                () ->
                    drive.acceptTeleopInput(
                        -controller.getLeftY(),
                        -controller.getLeftX(),
                        -controller.getRightX(),
                        robotRelative.getAsBoolean()))
            .withName("Drive Teleop Input"));

    // ------------- Shooting Controls -------------
    // Aim and rev flywheels
    Supplier<Command> superstructureAimCommand =
        () ->
            Commands.either(
<<<<<<< HEAD
                Commands.either(
                    superstructure.podium(), superstructure.subwoofer(), () -> podiumShotMode),
                superstructure.aim(),
                armPresetModeEnable);
    Supplier<Command> driveAimCommand =
        () ->
            Commands.either(
                Commands.none(),
                Commands.startEnd(
                    () ->
                        drive.setHeadingGoal(
                            () -> RobotState.getInstance().getAimingParameters().driveHeading()),
                    drive::clearHeadingGoal),
                autoAimDisable);
=======
                superstructure.podium(), superstructure.subwoofer(), () -> podiumShotMode),
            superstructure.aim(),
            shootPresets);
    Command driveAimCommand =
        Commands.either(
            Commands.none(),
            Commands.startEnd(
                () ->
                    drive.setHeadingGoal(
                        () -> RobotState.getInstance().getAimingParameters().driveHeading()),
                drive::clearHeadingGoal),
            autoDriveDisable);
>>>>>>> 6a18d20e
    controller
        .a()
        .whileTrue(
            driveAimCommand
                .get()
                .alongWith(superstructureAimCommand.get(), flywheels.shootCommand())
                .withName("Prepare Shot"));
    Trigger readyToShoot =
        new Trigger(() -> drive.atHeadingGoal() && superstructure.atGoal() && flywheels.atGoal());
    controller
        .rightTrigger()
        .and(controller.a())
        .and(readyToShoot)
        .onTrue(
            Commands.parallel(
                    Commands.waitSeconds(0.5),
                    Commands.waitUntil(controller.rightTrigger().negate()))
                .deadlineWith(
                    rollers.feedShooter(),
                    superstructureAimCommand.get(),
                    flywheels.shootCommand()));
    controller.a().and(readyToShoot).whileTrue(Commands.startEnd(() -> {
      controller.getHID().setRumble(RumbleType.kBothRumble, 0.5);
    }, () -> {
      controller.getHID().setRumble(RumbleType.kBothRumble, 0.0);
    }));

    // ------------- Intake Controls -------------
    // Intake Floor
    controller
        .leftTrigger()
        .whileTrue(
            superstructure
                .intake()
                .alongWith(
                    Commands.waitUntil(superstructure::atGoal).andThen(rollers.floorIntake()))
                .withName("Floor Intake"));

    // Eject Floor
    controller
        .leftBumper()
        .whileTrue(
            superstructure
                .intake()
                .alongWith(Commands.waitUntil(superstructure::atGoal).andThen(rollers.ejectFloor()))
                .withName("Eject To Floor"));

    // ------------- Amp Scoring Controls -------------
    controller
        .rightBumper()
        .whileTrue(
            superstructure
                .amp()
                .alongWith(
                    Commands.either(
                        Commands.none(),
                        Commands.startEnd(
                            () -> drive.setHeadingGoal(() -> new Rotation2d(-Math.PI / 2.0)),
                            drive::clearHeadingGoal),
                        shootAlignDisable)));
    controller
        .rightBumper()
        .and(controller.rightTrigger())
        .whileTrue(Commands.waitUntil(superstructure::atGoal).andThen(rollers.ampScore()));

    // ------------- Operator Controls -------------
    // Adjust shot compensation
    operator
        .povUp()
        .onTrue(
            Commands.runOnce(() -> RobotState.getInstance().adjustShotCompensationDegrees(0.1)));
    operator
        .povDown()
        .onTrue(
            Commands.runOnce(() -> RobotState.getInstance().adjustShotCompensationDegrees(-0.1)));

    // Adjust arm preset
    operator.a().onTrue(Commands.runOnce(() -> podiumShotMode = !podiumShotMode));

    // Reset pose
    controller
        .y()
        .onTrue(
            Commands.runOnce(() -> robotState.resetPose(AllianceFlipUtil.apply(new Pose2d())))
                .ignoringDisable(true));
    controller
        .b()
        .onTrue(
            Commands.runOnce(
                    () ->
                        robotState.resetPose(
                            new Pose2d(
                                robotState.getEstimatedPose().getTranslation(),
                                AllianceFlipUtil.apply(new Rotation2d()))))
                .ignoringDisable(true));
  }

  /** Updates the alerts for disconnected controllers. */
  public void checkControllers() {
    driverDisconnected.set(
        !DriverStation.isJoystickConnected(controller.getHID().getPort())
            || !DriverStation.getJoystickIsXbox(controller.getHID().getPort()));
    overrideDisconnected.set(!overrides.isConnected());
  }

  /**
   * Use this to pass the autonomous command to the main {@link Robot} class.
   *
   * @return the command to run in autonomous
   */
  public Command getAutonomousCommand() {
    return autoChooser.get();
  }
}<|MERGE_RESOLUTION|>--- conflicted
+++ resolved
@@ -11,9 +11,9 @@
 import edu.wpi.first.math.geometry.Rotation2d;
 import edu.wpi.first.wpilibj.DriverStation;
 import edu.wpi.first.wpilibj.GenericHID;
+import edu.wpi.first.wpilibj.GenericHID.RumbleType;
 import edu.wpi.first.wpilibj.Joystick;
 import edu.wpi.first.wpilibj.XboxController;
-import edu.wpi.first.wpilibj.GenericHID.RumbleType;
 import edu.wpi.first.wpilibj2.command.Command;
 import edu.wpi.first.wpilibj2.command.Commands;
 import edu.wpi.first.wpilibj2.command.button.CommandXboxController;
@@ -282,11 +282,10 @@
     Supplier<Command> superstructureAimCommand =
         () ->
             Commands.either(
-<<<<<<< HEAD
                 Commands.either(
                     superstructure.podium(), superstructure.subwoofer(), () -> podiumShotMode),
                 superstructure.aim(),
-                armPresetModeEnable);
+                shootPresets);
     Supplier<Command> driveAimCommand =
         () ->
             Commands.either(
@@ -296,21 +295,7 @@
                         drive.setHeadingGoal(
                             () -> RobotState.getInstance().getAimingParameters().driveHeading()),
                     drive::clearHeadingGoal),
-                autoAimDisable);
-=======
-                superstructure.podium(), superstructure.subwoofer(), () -> podiumShotMode),
-            superstructure.aim(),
-            shootPresets);
-    Command driveAimCommand =
-        Commands.either(
-            Commands.none(),
-            Commands.startEnd(
-                () ->
-                    drive.setHeadingGoal(
-                        () -> RobotState.getInstance().getAimingParameters().driveHeading()),
-                drive::clearHeadingGoal),
-            autoDriveDisable);
->>>>>>> 6a18d20e
+                autoDriveDisable);
     controller
         .a()
         .whileTrue(
@@ -332,11 +317,17 @@
                     rollers.feedShooter(),
                     superstructureAimCommand.get(),
                     flywheels.shootCommand()));
-    controller.a().and(readyToShoot).whileTrue(Commands.startEnd(() -> {
-      controller.getHID().setRumble(RumbleType.kBothRumble, 0.5);
-    }, () -> {
-      controller.getHID().setRumble(RumbleType.kBothRumble, 0.0);
-    }));
+    controller
+        .a()
+        .and(readyToShoot)
+        .whileTrue(
+            Commands.startEnd(
+                () -> {
+                  controller.getHID().setRumble(RumbleType.kBothRumble, 0.5);
+                },
+                () -> {
+                  controller.getHID().setRumble(RumbleType.kBothRumble, 0.0);
+                }));
 
     // ------------- Intake Controls -------------
     // Intake Floor
