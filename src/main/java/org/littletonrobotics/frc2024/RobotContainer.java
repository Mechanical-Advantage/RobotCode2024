// Copyright (c) 2024 FRC 6328
// http://github.com/Mechanical-Advantage
//
// Use of this source code is governed by an MIT-style
// license that can be found in the LICENSE file at
// the root directory of this project.

package org.littletonrobotics.frc2024;

import edu.wpi.first.math.geometry.Pose2d;
import edu.wpi.first.math.geometry.Rotation2d;
import edu.wpi.first.math.util.Units;
import edu.wpi.first.wpilibj.DriverStation;
import edu.wpi.first.wpilibj.GenericHID;
import edu.wpi.first.wpilibj.Joystick;
import edu.wpi.first.wpilibj.XboxController;
import edu.wpi.first.wpilibj2.command.Command;
import edu.wpi.first.wpilibj2.command.Commands;
import edu.wpi.first.wpilibj2.command.button.CommandXboxController;
import edu.wpi.first.wpilibj2.command.button.JoystickButton;
import edu.wpi.first.wpilibj2.command.button.Trigger;
import org.littletonrobotics.frc2024.commands.FeedForwardCharacterization;
<<<<<<< HEAD
import org.littletonrobotics.frc2024.commands.StaticCharacterization;
=======
import org.littletonrobotics.frc2024.commands.WheelRadiusCharacterization;
>>>>>>> 8b34110e
import org.littletonrobotics.frc2024.commands.auto.AutoCommands;
import org.littletonrobotics.frc2024.subsystems.apriltagvision.AprilTagVision;
import org.littletonrobotics.frc2024.subsystems.apriltagvision.AprilTagVisionConstants;
import org.littletonrobotics.frc2024.subsystems.apriltagvision.AprilTagVisionIO;
import org.littletonrobotics.frc2024.subsystems.apriltagvision.AprilTagVisionIONorthstar;
import org.littletonrobotics.frc2024.subsystems.drive.*;
import org.littletonrobotics.frc2024.subsystems.flywheels.Flywheels;
import org.littletonrobotics.frc2024.subsystems.flywheels.FlywheelsIO;
import org.littletonrobotics.frc2024.subsystems.flywheels.FlywheelsIOSim;
import org.littletonrobotics.frc2024.subsystems.flywheels.FlywheelsIOSparkFlex;
import org.littletonrobotics.frc2024.subsystems.rollers.Rollers;
import org.littletonrobotics.frc2024.subsystems.rollers.RollersSensorsIO;
import org.littletonrobotics.frc2024.subsystems.rollers.RollersSensorsIOReal;
import org.littletonrobotics.frc2024.subsystems.rollers.backpack.Backpack;
import org.littletonrobotics.frc2024.subsystems.rollers.backpack.BackpackIO;
import org.littletonrobotics.frc2024.subsystems.rollers.backpack.BackpackIOSim;
import org.littletonrobotics.frc2024.subsystems.rollers.backpack.BackpackIOSparkFlex;
import org.littletonrobotics.frc2024.subsystems.rollers.feeder.Feeder;
import org.littletonrobotics.frc2024.subsystems.rollers.feeder.FeederIO;
import org.littletonrobotics.frc2024.subsystems.rollers.feeder.FeederIOKrakenFOC;
import org.littletonrobotics.frc2024.subsystems.rollers.feeder.FeederIOSim;
import org.littletonrobotics.frc2024.subsystems.rollers.indexer.Indexer;
import org.littletonrobotics.frc2024.subsystems.rollers.indexer.IndexerIO;
import org.littletonrobotics.frc2024.subsystems.rollers.indexer.IndexerIODevbot;
import org.littletonrobotics.frc2024.subsystems.rollers.indexer.IndexerIOSim;
import org.littletonrobotics.frc2024.subsystems.rollers.intake.Intake;
import org.littletonrobotics.frc2024.subsystems.rollers.intake.IntakeIO;
import org.littletonrobotics.frc2024.subsystems.rollers.intake.IntakeIOKrakenFOC;
import org.littletonrobotics.frc2024.subsystems.rollers.intake.IntakeIOSim;
import org.littletonrobotics.frc2024.subsystems.superstructure.Superstructure;
import org.littletonrobotics.frc2024.subsystems.superstructure.arm.Arm;
import org.littletonrobotics.frc2024.subsystems.superstructure.arm.ArmIO;
import org.littletonrobotics.frc2024.subsystems.superstructure.arm.ArmIOKrakenFOC;
import org.littletonrobotics.frc2024.subsystems.superstructure.arm.ArmIOSim;
import org.littletonrobotics.frc2024.util.Alert;
import org.littletonrobotics.frc2024.util.Alert.AlertType;
import org.littletonrobotics.frc2024.util.AllianceFlipUtil;
import org.littletonrobotics.frc2024.util.OverrideSwitches;
import org.littletonrobotics.junction.networktables.LoggedDashboardChooser;

/**
 * This class is where the bulk of the robot should be declared. Since Command-based is a
 * "declarative" paradigm, very little robot logic should actually be handled in the {@link Robot}
 * periodic methods (other than the scheduler calls). Instead, the structure of the robot (including
 * subsystems, commands, and button mappings) should be declared here.
 */
public class RobotContainer {
  // Load robot state
  private final RobotState robotState = RobotState.getInstance();

  // Subsystems
  private Drive drive;
  private AprilTagVision aprilTagVision;
  private Flywheels flywheels;
  private final Rollers rollers;
  private final Superstructure superstructure;

  // Controller
  private final CommandXboxController controller = new CommandXboxController(0);
  private final OverrideSwitches overrides = new OverrideSwitches(5);
  private final Trigger autoAimDisable = overrides.operatorSwitch(0);
  private final Alert driverDisconnected =
      new Alert("Driver controller disconnected (port 0).", AlertType.WARNING);
  private final Alert overrideDisconnected =
      new Alert("Override controller disconnected (port 5).", AlertType.INFO);

  // Dashboard inputs
  private final LoggedDashboardChooser<Command> autoChooser =
      new LoggedDashboardChooser<>("Auto Choices");

  /** The container for the robot. Contains subsystems, OI devices, and commands. */
  public RobotContainer() {
    // Declare component subsystems (not visible outside constructor)
    Feeder feeder = null;
    Indexer indexer = null;
    Intake intake = null;
    Backpack backpack = null;
    Arm arm = null;
    RollersSensorsIO rollersSensorsIO = null;

    // Create subsystems
    if (Constants.getMode() != Constants.Mode.REPLAY) {
      switch (Constants.getRobot()) {
        case COMPBOT -> {
          drive =
              new Drive(
                  new GyroIOPigeon2(true),
                  new ModuleIOKrakenFOC(DriveConstants.moduleConfigs[0]),
                  new ModuleIOKrakenFOC(DriveConstants.moduleConfigs[1]),
                  new ModuleIOKrakenFOC(DriveConstants.moduleConfigs[2]),
                  new ModuleIOKrakenFOC(DriveConstants.moduleConfigs[3]));
        }
        case DEVBOT -> {
          drive =
              new Drive(
                  new GyroIOPigeon2(false),
                  new ModuleIOSparkMax(DriveConstants.moduleConfigs[0]),
                  new ModuleIOSparkMax(DriveConstants.moduleConfigs[1]),
                  new ModuleIOSparkMax(DriveConstants.moduleConfigs[2]),
                  new ModuleIOSparkMax(DriveConstants.moduleConfigs[3]));
          aprilTagVision =
              new AprilTagVision(
                  new AprilTagVisionIONorthstar(
                      AprilTagVisionConstants.instanceNames[0],
                      AprilTagVisionConstants.cameraIds[0]),
                  new AprilTagVisionIONorthstar(
                      AprilTagVisionConstants.instanceNames[1],
                      AprilTagVisionConstants.cameraIds[1]));
          flywheels = new Flywheels(new FlywheelsIOSparkFlex());

          feeder = new Feeder(new FeederIOKrakenFOC());
          indexer = new Indexer(new IndexerIODevbot());
          intake = new Intake(new IntakeIOKrakenFOC());
          backpack = new Backpack(new BackpackIOSparkFlex());
          rollersSensorsIO = new RollersSensorsIOReal();

          arm = new Arm(new ArmIOKrakenFOC());
        }
        case SIMBOT -> {
          drive =
              new Drive(
                  new GyroIO() {},
                  new ModuleIOSim(DriveConstants.moduleConfigs[0]),
                  new ModuleIOSim(DriveConstants.moduleConfigs[1]),
                  new ModuleIOSim(DriveConstants.moduleConfigs[2]),
                  new ModuleIOSim(DriveConstants.moduleConfigs[3]));
          flywheels = new Flywheels(new FlywheelsIOSim());

          feeder = new Feeder(new FeederIOSim());
          indexer = new Indexer(new IndexerIOSim());
          intake = new Intake(new IntakeIOSim());
          backpack = new Backpack(new BackpackIOSim());
          rollersSensorsIO = new RollersSensorsIO() {};

          arm = new Arm(new ArmIOSim());
        }
      }
    }

    // No-op implementation for replay
    if (drive == null) {
      drive =
          new Drive(
              new GyroIO() {},
              new ModuleIO() {},
              new ModuleIO() {},
              new ModuleIO() {},
              new ModuleIO() {});
    }
    if (aprilTagVision == null) {
      switch (Constants.getRobot()) {
        case DEVBOT ->
            aprilTagVision =
                new AprilTagVision(new AprilTagVisionIO() {}, new AprilTagVisionIO() {});
        default -> aprilTagVision = new AprilTagVision();
      }
    }
    if (flywheels == null) {
      flywheels = new Flywheels(new FlywheelsIO() {});
    }
    if (feeder == null) {
      feeder = new Feeder(new FeederIO() {});
    }
    if (indexer == null) {
      indexer = new Indexer(new IndexerIO() {});
    }
    if (intake == null) {
      intake = new Intake(new IntakeIO() {});
    }
    if (backpack == null) {
      backpack = new Backpack(new BackpackIO() {});
    }
    if (rollersSensorsIO == null) {
      rollersSensorsIO = new RollersSensorsIO() {};
    }
    if (arm == null) {
      arm = new Arm(new ArmIO() {});
    }
    rollers = new Rollers(feeder, indexer, intake, backpack, rollersSensorsIO);
    superstructure = new Superstructure(arm);

    // Configure autos and buttons
    configureAutos();
    configureButtonBindings();
  }

  private void configureAutos() {
    autoChooser.addDefaultOption("Do Nothing", Commands.none());
    AutoCommands autoCommands = new AutoCommands(drive, superstructure);
    autoChooser.addOption("Drive Straight", autoCommands.driveStraight());

    // Set up feedforward characterization
    autoChooser.addOption(
        "Drive FF Characterization",
        new FeedForwardCharacterization(
                drive, drive::runCharacterization, drive::getCharacterizationVelocity)
            .finallyDo(drive::endCharacterization));
    autoChooser.addOption(
        "Flywheels FF Characterization",
        new FeedForwardCharacterization(
            flywheels, flywheels::runCharacterization, flywheels::getCharacterizationVelocity));
<<<<<<< HEAD
    autoChooser.addOption(
        "Drive Static Characterization",
        new StaticCharacterization(
            drive, drive::runCharacterization, drive::getCharacterizationVelocity));
    autoChooser.addOption(
        "Flywheels Static Characterization",
        new StaticCharacterization(
            flywheels, flywheels::runCharacterization, flywheels::getCharacterizationVelocity));
    autoChooser.addOption(
        "Arm Static Characterization",
        new StaticCharacterization(
                superstructure,
                superstructure::runArmCharacterization,
                superstructure::getArmCharacterizationVelocity)
            .finallyDo(superstructure::endArmCharacterization));
=======
    autoChooser.addOption("Arm FF Characterization", superstructure.runArmCharacterization());
    autoChooser.addOption(
        "Drive Wheel Radius Characterization",
        drive
            .orientModules(Drive.getCircleOrientations())
            .andThen(
                new WheelRadiusCharacterization(
                    drive, WheelRadiusCharacterization.Direction.COUNTER_CLOCKWISE))
            .withName("Drive Wheel Radius Characterization"));
>>>>>>> 8b34110e
    autoChooser.addOption("Diagnose Arm", superstructure.diagnoseArm());
  }

  /**
   * Use this method to define your button->command mappings. Buttons can be created by
   * instantiating a {@link GenericHID} or one of its subclasses ({@link Joystick} or {@link
   * XboxController}), and then passing it to a {@link JoystickButton}.
   */
  private void configureButtonBindings() {
    // Drive commands
    drive.setDefaultCommand(
        drive
            .run(
                () ->
                    drive.acceptTeleopInput(
                        -controller.getLeftY(), -controller.getLeftX(), -controller.getRightX()))
            .withName("Drive Teleop Input"));

    // Aim and rev flywheels
    controller
        .a()
        .whileTrue(
            Commands.startEnd(
                    () ->
                        drive.setHeadingGoal(
                            () -> RobotState.getInstance().getAimingParameters().driveHeading()),
                    drive::clearHeadingGoal)
                .alongWith(
                    Commands.either(
                        superstructure.subwoofer(), superstructure.aim(), autoAimDisable),
                    flywheels.shootCommand())
                .withName("Prepare Shot"));

    // Shoot
    Trigger readyToShoot =
        new Trigger(() -> drive.atHeadingGoal() && superstructure.atGoal() && flywheels.atGoal());
    readyToShoot
        .whileTrue(
            Commands.run(
                () -> controller.getHID().setRumble(GenericHID.RumbleType.kBothRumble, 1.0)))
        .whileFalse(
            Commands.run(
                () -> controller.getHID().setRumble(GenericHID.RumbleType.kBothRumble, 0.0)));
    controller
        .rightTrigger()
        .and(readyToShoot)
        .onTrue(
            Commands.parallel(
                    Commands.waitSeconds(0.5),
                    Commands.waitUntil(controller.rightTrigger().negate()))
                .deadlineWith(
                    rollers.feedShooter(), superstructure.aim(), flywheels.shootCommand()));

    // Intake Floor
    controller
        .leftTrigger()
        .whileTrue(
            superstructure
                .intake()
                .alongWith(
                    Commands.waitUntil(superstructure::atGoal).andThen(rollers.floorIntake()))
                .withName("Floor Intake"));

    // Eject Floor
    controller
        .leftBumper()
        .whileTrue(
            superstructure
                .intake()
                .alongWith(Commands.waitUntil(superstructure::atGoal).andThen(rollers.ejectFloor()))
                .withName("Eject To Floor"));

    // Amp scoring
    controller
        .rightBumper()
        .whileTrue(
            superstructure
                .amp()
                .alongWith(
                    Commands.startEnd(
                        () -> drive.setHeadingGoal(() -> new Rotation2d(-Math.PI / 2.0)),
                        drive::clearHeadingGoal)));
    controller
        .rightBumper()
        .and(controller.rightTrigger())
        .whileTrue(Commands.waitUntil(superstructure::atGoal).andThen(rollers.ampScore()));

    // Shot compensation adjustment
    controller
        .povUp()
        .onTrue(
            Commands.runOnce(() -> RobotState.getInstance().adjustShotCompensationDegrees(0.1)));
    controller
        .povDown()
        .onTrue(
            Commands.runOnce(() -> RobotState.getInstance().adjustShotCompensationDegrees(-0.1)));

    // Reset pose
    controller
        .y()
        .onTrue(
            Commands.runOnce(
                    () ->
                        robotState.resetPose(
                            AllianceFlipUtil.apply(
                                new Pose2d(
                                    Units.inchesToMeters(36.0),
                                    FieldConstants.Speaker.centerSpeakerOpening.getY(),
                                    new Rotation2d()))))
                .ignoringDisable(true));
    controller
        .b()
        .onTrue(
            Commands.runOnce(
                    () ->
                        robotState.resetPose(
                            new Pose2d(
                                robotState.getEstimatedPose().getTranslation(),
                                AllianceFlipUtil.apply(new Rotation2d()))))
                .ignoringDisable(true));
  }

  /** Updates the alerts for disconnected controllers. */
  public void checkControllers() {
    driverDisconnected.set(
        !DriverStation.isJoystickConnected(controller.getHID().getPort())
            || !DriverStation.getJoystickIsXbox(controller.getHID().getPort()));
    overrideDisconnected.set(!overrides.isConnected());
  }

  /**
   * Use this to pass the autonomous command to the main {@link Robot} class.
   *
   * @return the command to run in autonomous
   */
  public Command getAutonomousCommand() {
    return autoChooser.get();
  }
}<|MERGE_RESOLUTION|>--- conflicted
+++ resolved
@@ -20,11 +20,8 @@
 import edu.wpi.first.wpilibj2.command.button.JoystickButton;
 import edu.wpi.first.wpilibj2.command.button.Trigger;
 import org.littletonrobotics.frc2024.commands.FeedForwardCharacterization;
-<<<<<<< HEAD
 import org.littletonrobotics.frc2024.commands.StaticCharacterization;
-=======
 import org.littletonrobotics.frc2024.commands.WheelRadiusCharacterization;
->>>>>>> 8b34110e
 import org.littletonrobotics.frc2024.commands.auto.AutoCommands;
 import org.littletonrobotics.frc2024.subsystems.apriltagvision.AprilTagVision;
 import org.littletonrobotics.frc2024.subsystems.apriltagvision.AprilTagVisionConstants;
@@ -226,7 +223,6 @@
         "Flywheels FF Characterization",
         new FeedForwardCharacterization(
             flywheels, flywheels::runCharacterization, flywheels::getCharacterizationVelocity));
-<<<<<<< HEAD
     autoChooser.addOption(
         "Drive Static Characterization",
         new StaticCharacterization(
@@ -242,8 +238,6 @@
                 superstructure::runArmCharacterization,
                 superstructure::getArmCharacterizationVelocity)
             .finallyDo(superstructure::endArmCharacterization));
-=======
-    autoChooser.addOption("Arm FF Characterization", superstructure.runArmCharacterization());
     autoChooser.addOption(
         "Drive Wheel Radius Characterization",
         drive
@@ -252,7 +246,6 @@
                 new WheelRadiusCharacterization(
                     drive, WheelRadiusCharacterization.Direction.COUNTER_CLOCKWISE))
             .withName("Drive Wheel Radius Characterization"));
->>>>>>> 8b34110e
     autoChooser.addOption("Diagnose Arm", superstructure.diagnoseArm());
   }
 
