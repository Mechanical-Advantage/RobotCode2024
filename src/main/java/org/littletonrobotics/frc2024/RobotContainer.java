--- conflicted
+++ resolved
@@ -310,16 +310,7 @@
                                 FieldConstants.Speaker.centerSpeakerOpening.toTranslation2d()))
                     < Units.feetToMeters(25.0)
                 && rollers.getGamepieceState() == GamepieceState.SHOOTER_STAGED
-<<<<<<< HEAD
                 && !superstructure.getCurrentGoal().isClimbingGoal());
-=======
-                && superstructure.getCurrentGoal() != Superstructure.Goal.PREPARE_CLIMB
-                && superstructure.getCurrentGoal() != Superstructure.Goal.PREPARE_PREPARE_TRAP_CLIMB
-                && superstructure.getCurrentGoal() != Superstructure.Goal.POST_PREPARE_TRAP_CLIMB
-                && superstructure.getCurrentGoal() != Superstructure.Goal.CLIMB
-                && superstructure.getCurrentGoal() != Superstructure.Goal.TRAP
-                && superstructure.getCurrentGoal() != Superstructure.Goal.UNTRAP);
->>>>>>> d40980de
 
     // Configure autos and buttons
     configureAutos();
