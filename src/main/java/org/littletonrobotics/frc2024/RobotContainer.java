// Copyright (c) 2024 FRC 6328
// http://github.com/Mechanical-Advantage
//
// Use of this source code is governed by an MIT-style
// license that can be found in the LICENSE file at
// the root directory of this project.

package org.littletonrobotics.frc2024;

import edu.wpi.first.math.geometry.Pose2d;
import edu.wpi.first.math.geometry.Rotation2d;
import edu.wpi.first.wpilibj.DriverStation;
import edu.wpi.first.wpilibj.GenericHID;
import edu.wpi.first.wpilibj.Joystick;
import edu.wpi.first.wpilibj.XboxController;
import edu.wpi.first.wpilibj2.command.Command;
import edu.wpi.first.wpilibj2.command.Commands;
import edu.wpi.first.wpilibj2.command.button.CommandXboxController;
import edu.wpi.first.wpilibj2.command.button.JoystickButton;
import edu.wpi.first.wpilibj2.command.button.Trigger;
import org.littletonrobotics.frc2024.commands.FeedForwardCharacterization;
import org.littletonrobotics.frc2024.commands.StaticCharacterization;
import org.littletonrobotics.frc2024.commands.WheelRadiusCharacterization;
import org.littletonrobotics.frc2024.commands.auto.AutoCommands;
import org.littletonrobotics.frc2024.subsystems.apriltagvision.AprilTagVision;
import org.littletonrobotics.frc2024.subsystems.apriltagvision.AprilTagVisionConstants;
import org.littletonrobotics.frc2024.subsystems.apriltagvision.AprilTagVisionIO;
import org.littletonrobotics.frc2024.subsystems.apriltagvision.AprilTagVisionIONorthstar;
import org.littletonrobotics.frc2024.subsystems.drive.*;
import org.littletonrobotics.frc2024.subsystems.flywheels.Flywheels;
import org.littletonrobotics.frc2024.subsystems.flywheels.FlywheelsIO;
import org.littletonrobotics.frc2024.subsystems.flywheels.FlywheelsIOSim;
import org.littletonrobotics.frc2024.subsystems.flywheels.FlywheelsIOSparkFlex;
import org.littletonrobotics.frc2024.subsystems.rollers.Rollers;
import org.littletonrobotics.frc2024.subsystems.rollers.RollersSensorsIO;
import org.littletonrobotics.frc2024.subsystems.rollers.RollersSensorsIOReal;
import org.littletonrobotics.frc2024.subsystems.rollers.backpack.Backpack;
import org.littletonrobotics.frc2024.subsystems.rollers.backpack.BackpackIO;
import org.littletonrobotics.frc2024.subsystems.rollers.backpack.BackpackIOSim;
import org.littletonrobotics.frc2024.subsystems.rollers.backpack.BackpackIOSparkFlex;
import org.littletonrobotics.frc2024.subsystems.rollers.feeder.Feeder;
import org.littletonrobotics.frc2024.subsystems.rollers.feeder.FeederIO;
import org.littletonrobotics.frc2024.subsystems.rollers.feeder.FeederIOKrakenFOC;
import org.littletonrobotics.frc2024.subsystems.rollers.feeder.FeederIOSim;
import org.littletonrobotics.frc2024.subsystems.rollers.indexer.Indexer;
import org.littletonrobotics.frc2024.subsystems.rollers.indexer.IndexerIO;
import org.littletonrobotics.frc2024.subsystems.rollers.indexer.IndexerIODevbot;
import org.littletonrobotics.frc2024.subsystems.rollers.indexer.IndexerIOSim;
import org.littletonrobotics.frc2024.subsystems.rollers.intake.Intake;
import org.littletonrobotics.frc2024.subsystems.rollers.intake.IntakeIO;
import org.littletonrobotics.frc2024.subsystems.rollers.intake.IntakeIOKrakenFOC;
import org.littletonrobotics.frc2024.subsystems.rollers.intake.IntakeIOSim;
import org.littletonrobotics.frc2024.subsystems.superstructure.Superstructure;
import org.littletonrobotics.frc2024.subsystems.superstructure.arm.Arm;
import org.littletonrobotics.frc2024.subsystems.superstructure.arm.ArmIO;
import org.littletonrobotics.frc2024.subsystems.superstructure.arm.ArmIOKrakenFOC;
import org.littletonrobotics.frc2024.subsystems.superstructure.arm.ArmIOSim;
import org.littletonrobotics.frc2024.subsystems.superstructure.backpackactuator.BackpackActuator;
import org.littletonrobotics.frc2024.subsystems.superstructure.backpackactuator.BackpackActuatorIO;
import org.littletonrobotics.frc2024.subsystems.superstructure.backpackactuator.BackpackActuatorIOSim;
import org.littletonrobotics.frc2024.subsystems.superstructure.climber.Climber;
import org.littletonrobotics.frc2024.subsystems.superstructure.climber.ClimberIO;
import org.littletonrobotics.frc2024.subsystems.superstructure.climber.ClimberIOSim;
import org.littletonrobotics.frc2024.util.Alert;
import org.littletonrobotics.frc2024.util.Alert.AlertType;
import org.littletonrobotics.frc2024.util.AllianceFlipUtil;
import org.littletonrobotics.frc2024.util.OverrideSwitches;
import org.littletonrobotics.junction.networktables.LoggedDashboardChooser;

/**
 * This class is where the bulk of the robot should be declared. Since Command-based is a
 * "declarative" paradigm, very little robot logic should actually be handled in the {@link Robot}
 * periodic methods (other than the scheduler calls). Instead, the structure of the robot (including
 * subsystems, commands, and button mappings) should be declared here.
 */
public class RobotContainer {
  // Load robot state
  private final RobotState robotState = RobotState.getInstance();

  // Subsystems
  private Drive drive;
  private AprilTagVision aprilTagVision;
  private Flywheels flywheels;
  private final Rollers rollers;
  private final Superstructure superstructure;

  // Controller
  private final CommandXboxController controller = new CommandXboxController(0);
  private final CommandXboxController operator = new CommandXboxController(1);
  private final OverrideSwitches overrides = new OverrideSwitches(5);
  private final Trigger armPresetModeEnable = overrides.operatorSwitch(0);
  private final Trigger lookaheadDisable = overrides.operatorSwitch(1);
  private final Trigger autoAlignDisable = overrides.operatorSwitch(2);
  private final Trigger autoAimDisable = overrides.operatorSwitch(3);
  private final Alert driverDisconnected =
      new Alert("Driver controller disconnected (port 0).", AlertType.WARNING);
  private final Alert overrideDisconnected =
      new Alert("Override controller disconnected (port 5).", AlertType.INFO);
  private boolean podiumShotMode = false;

  // Dashboard inputs
  private final LoggedDashboardChooser<Command> autoChooser =
      new LoggedDashboardChooser<>("Auto Choices");

  /** The container for the robot. Contains subsystems, OI devices, and commands. */
  public RobotContainer() {
    // Declare component subsystems (not visible outside constructor)
    Feeder feeder = null;
    Indexer indexer = null;
    Intake intake = null;
    Backpack backpack = null;
    Arm arm = null;
    Climber climber = null;
    BackpackActuator backpackActuator = null;
    RollersSensorsIO rollersSensorsIO = null;

    // Create subsystems
    if (Constants.getMode() != Constants.Mode.REPLAY) {
      switch (Constants.getRobot()) {
        case COMPBOT -> {
          drive =
              new Drive(
                  new GyroIOPigeon2(true),
                  new ModuleIOKrakenFOC(DriveConstants.moduleConfigs[0]),
                  new ModuleIOKrakenFOC(DriveConstants.moduleConfigs[1]),
                  new ModuleIOKrakenFOC(DriveConstants.moduleConfigs[2]),
                  new ModuleIOKrakenFOC(DriveConstants.moduleConfigs[3]));
          arm = new Arm(new ArmIOKrakenFOC());
          intake = new Intake(new IntakeIOKrakenFOC());
        }
        case DEVBOT -> {
          drive =
              new Drive(
                  new GyroIOPigeon2(false),
                  new ModuleIOSparkMax(DriveConstants.moduleConfigs[0]),
                  new ModuleIOSparkMax(DriveConstants.moduleConfigs[1]),
                  new ModuleIOSparkMax(DriveConstants.moduleConfigs[2]),
                  new ModuleIOSparkMax(DriveConstants.moduleConfigs[3]));
          aprilTagVision =
              new AprilTagVision(
                  new AprilTagVisionIONorthstar(
                      AprilTagVisionConstants.instanceNames[0],
                      AprilTagVisionConstants.cameraIds[0]),
                  new AprilTagVisionIONorthstar(
                      AprilTagVisionConstants.instanceNames[1],
                      AprilTagVisionConstants.cameraIds[1]));
          flywheels = new Flywheels(new FlywheelsIOSparkFlex());

          feeder = new Feeder(new FeederIOKrakenFOC());
          indexer = new Indexer(new IndexerIODevbot());
          intake = new Intake(new IntakeIOKrakenFOC());
          backpack = new Backpack(new BackpackIOSparkFlex());
          rollersSensorsIO = new RollersSensorsIOReal();

          arm = new Arm(new ArmIOKrakenFOC());
        }
        case SIMBOT -> {
          drive =
              new Drive(
                  new GyroIO() {},
                  new ModuleIOSim(DriveConstants.moduleConfigs[0]),
                  new ModuleIOSim(DriveConstants.moduleConfigs[1]),
                  new ModuleIOSim(DriveConstants.moduleConfigs[2]),
                  new ModuleIOSim(DriveConstants.moduleConfigs[3]));
          flywheels = new Flywheels(new FlywheelsIOSim());

          feeder = new Feeder(new FeederIOSim());
          indexer = new Indexer(new IndexerIOSim());
          intake = new Intake(new IntakeIOSim());
          backpack = new Backpack(new BackpackIOSim());
          rollersSensorsIO = new RollersSensorsIO() {};

          arm = new Arm(new ArmIOSim());
          climber = new Climber(new ClimberIOSim());
          backpackActuator = new BackpackActuator(new BackpackActuatorIOSim());
        }
      }
    }

    // No-op implementation for replay
    if (drive == null) {
      drive =
          new Drive(
              new GyroIO() {},
              new ModuleIO() {},
              new ModuleIO() {},
              new ModuleIO() {},
              new ModuleIO() {});
    }
    if (aprilTagVision == null) {
      switch (Constants.getRobot()) {
        case DEVBOT ->
            aprilTagVision =
                new AprilTagVision(new AprilTagVisionIO() {}, new AprilTagVisionIO() {});
        default -> aprilTagVision = new AprilTagVision();
      }
    }
    if (flywheels == null) {
      flywheels = new Flywheels(new FlywheelsIO() {});
    }
    if (feeder == null) {
      feeder = new Feeder(new FeederIO() {});
    }
    if (indexer == null) {
      indexer = new Indexer(new IndexerIO() {});
    }
    if (intake == null) {
      intake = new Intake(new IntakeIO() {});
    }
    if (backpack == null) {
      backpack = new Backpack(new BackpackIO() {});
    }
    if (rollersSensorsIO == null) {
      rollersSensorsIO = new RollersSensorsIO() {};
    }
    if (arm == null) {
      arm = new Arm(new ArmIO() {});
    }
    if (climber == null) {
      climber = new Climber(new ClimberIO() {});
    }
    if (backpackActuator == null) {
      backpackActuator = new BackpackActuator(new BackpackActuatorIO() {});
    }
    rollers = new Rollers(feeder, indexer, intake, backpack, rollersSensorsIO);
    superstructure = new Superstructure(arm, climber, backpackActuator);

    RobotState.getInstance().setLookaheadDisable(lookaheadDisable);

    // Configure autos and buttons
    configureAutos();
    configureButtonBindings();
  }

  private void configureAutos() {
    autoChooser.addDefaultOption("Do Nothing", Commands.none());
    AutoCommands autoCommands = new AutoCommands(drive, superstructure);
    autoChooser.addOption("Drive Straight", autoCommands.driveStraight());

    // Set up feedforward characterization
    autoChooser.addOption(
        "Drive FF Characterization",
        new FeedForwardCharacterization(
                drive, drive::runCharacterization, drive::getCharacterizationVelocity)
            .finallyDo(drive::endCharacterization));
    autoChooser.addOption(
        "Flywheels FF Characterization",
        new FeedForwardCharacterization(
            flywheels, flywheels::runCharacterization, flywheels::getCharacterizationVelocity));
<<<<<<< HEAD
    autoChooser.addOption("Arm FF Characterization", superstructure.runArmCharacterization());
    autoChooser.addOption(
        "Diagnose Arm", superstructure.setGoalCommand(Superstructure.Goal.DIAGNOSTIC_ARM));
=======
    autoChooser.addOption(
        "Drive Static Characterization",
        new StaticCharacterization(
            drive, drive::runCharacterization, drive::getCharacterizationVelocity));
    autoChooser.addOption(
        "Flywheels Static Characterization",
        new StaticCharacterization(
            flywheels, flywheels::runCharacterization, flywheels::getCharacterizationVelocity));
    autoChooser.addOption(
        "Arm Static Characterization",
        new StaticCharacterization(
                superstructure,
                superstructure::runArmCharacterization,
                superstructure::getArmCharacterizationVelocity)
            .finallyDo(superstructure::endArmCharacterization));
    autoChooser.addOption(
        "Drive Wheel Radius Characterization",
        drive
            .orientModules(Drive.getCircleOrientations())
            .andThen(
                new WheelRadiusCharacterization(
                    drive, WheelRadiusCharacterization.Direction.COUNTER_CLOCKWISE))
            .withName("Drive Wheel Radius Characterization"));
    autoChooser.addOption("Diagnose Arm", superstructure.diagnoseArm());
>>>>>>> 3e3d2dfa
  }

  /**
   * Use this method to define your button->command mappings. Buttons can be created by
   * instantiating a {@link GenericHID} or one of its subclasses ({@link Joystick} or {@link
   * XboxController}), and then passing it to a {@link JoystickButton}.
   */
  private void configureButtonBindings() {
    // ------------- Driver Controls -------------
    // Drive command
    drive.setDefaultCommand(
        drive
            .run(
                () ->
                    drive.acceptTeleopInput(
                        -controller.getLeftY(), -controller.getLeftX(), -controller.getRightX()))
            .withName("Drive Teleop Input"));

    // ------------- Shooting Controls -------------
    // Aim and rev flywheels
    Command superstructureAimCommand =
        Commands.either(
            Commands.either(
                superstructure.podium(), superstructure.subwoofer(), () -> podiumShotMode),
            superstructure.aim(),
            armPresetModeEnable);
    Command driveAimCommand =
        Commands.either(
            Commands.none(),
            Commands.startEnd(
                () ->
                    drive.setHeadingGoal(
                        () -> RobotState.getInstance().getAimingParameters().driveHeading()),
                drive::clearHeadingGoal),
            autoAimDisable);
    controller
        .a()
        .whileTrue(
<<<<<<< HEAD
            Commands.startEnd(
                    () ->
                        drive.setHeadingGoal(
                            () -> RobotState.getInstance().getAimingParameters().driveHeading()),
                    drive::clearHeadingGoal)
                .alongWith(
                    Commands.either(
                        superstructure.setGoalCommand(Superstructure.Goal.SUBWOOFER),
                        superstructure.setGoalCommand(Superstructure.Goal.AIM),
                        autoAimDisable),
                    flywheels.shootCommand())
=======
            driveAimCommand
                .alongWith(superstructureAimCommand, flywheels.shootCommand())
>>>>>>> 3e3d2dfa
                .withName("Prepare Shot"));

    Trigger readyToShoot =
        new Trigger(() -> drive.atHeadingGoal() && superstructure.atGoal() && flywheels.atGoal());
    readyToShoot
        .whileTrue(
            Commands.run(
                () -> controller.getHID().setRumble(GenericHID.RumbleType.kBothRumble, 1.0)))
        .whileFalse(
            Commands.run(
                () -> controller.getHID().setRumble(GenericHID.RumbleType.kBothRumble, 0.0)));
    controller
        .rightTrigger()
        .and(readyToShoot)
        .onTrue(
            Commands.parallel(
                    Commands.waitSeconds(0.5),
                    Commands.waitUntil(controller.rightTrigger().negate()))
                .deadlineWith(
                    rollers.feedShooter(),
                    superstructure.setGoalCommand(Superstructure.Goal.AIM),
                    flywheels.shootCommand()));

    // ------------- Intake Controls -------------
    // Intake Floor
    controller
        .leftTrigger()
        .whileTrue(
            superstructure
                .setGoalCommand(Superstructure.Goal.INTAKE)
                .alongWith(
                    Commands.waitUntil(superstructure::atGoal).andThen(rollers.floorIntake()))
                .withName("Floor Intake"));

    // Eject Floor
    controller
        .leftBumper()
        .whileTrue(
            superstructure
                .setGoalCommand(Superstructure.Goal.INTAKE)
                .alongWith(Commands.waitUntil(superstructure::atGoal).andThen(rollers.ejectFloor()))
                .withName("Eject To Floor"));

    // ------------- Amp Scoring Controls -------------
    controller
        .rightBumper()
        .whileTrue(
            superstructure
                .setGoalCommand(Superstructure.Goal.AMP)
                .alongWith(
                    Commands.either(
                        Commands.none(),
                        Commands.startEnd(
                            () -> drive.setHeadingGoal(() -> new Rotation2d(-Math.PI / 2.0)),
                            drive::clearHeadingGoal),
                        autoAlignDisable)));
    controller
        .rightBumper()
        .and(controller.rightTrigger())
        .whileTrue(Commands.waitUntil(superstructure::atGoal).andThen(rollers.ampScore()));

    // ------------- Operator Controls -------------
    // Adjust shot compensation
    operator
        .povUp()
        .onTrue(
            Commands.runOnce(() -> RobotState.getInstance().adjustShotCompensationDegrees(0.1)));
    operator
        .povDown()
        .onTrue(
            Commands.runOnce(() -> RobotState.getInstance().adjustShotCompensationDegrees(-0.1)));

    // Adjust arm preset
    operator.a().onTrue(Commands.runOnce(() -> podiumShotMode = !podiumShotMode));

    // Reset pose
    controller
        .y()
        .onTrue(
            Commands.runOnce(() -> robotState.resetPose(AllianceFlipUtil.apply(new Pose2d())))
                .ignoringDisable(true));
    controller
        .b()
        .onTrue(
            Commands.runOnce(
                    () ->
                        robotState.resetPose(
                            new Pose2d(
                                robotState.getEstimatedPose().getTranslation(),
                                AllianceFlipUtil.apply(new Rotation2d()))))
                .ignoringDisable(true));
  }

  /** Updates the alerts for disconnected controllers. */
  public void checkControllers() {
    driverDisconnected.set(
        !DriverStation.isJoystickConnected(controller.getHID().getPort())
            || !DriverStation.getJoystickIsXbox(controller.getHID().getPort()));
    overrideDisconnected.set(!overrides.isConnected());
  }

  /**
   * Use this to pass the autonomous command to the main {@link Robot} class.
   *
   * @return the command to run in autonomous
   */
  public Command getAutonomousCommand() {
    return autoChooser.get();
  }
}<|MERGE_RESOLUTION|>--- conflicted
+++ resolved
@@ -247,11 +247,6 @@
         "Flywheels FF Characterization",
         new FeedForwardCharacterization(
             flywheels, flywheels::runCharacterization, flywheels::getCharacterizationVelocity));
-<<<<<<< HEAD
-    autoChooser.addOption("Arm FF Characterization", superstructure.runArmCharacterization());
-    autoChooser.addOption(
-        "Diagnose Arm", superstructure.setGoalCommand(Superstructure.Goal.DIAGNOSTIC_ARM));
-=======
     autoChooser.addOption(
         "Drive Static Characterization",
         new StaticCharacterization(
@@ -276,7 +271,6 @@
                     drive, WheelRadiusCharacterization.Direction.COUNTER_CLOCKWISE))
             .withName("Drive Wheel Radius Characterization"));
     autoChooser.addOption("Diagnose Arm", superstructure.diagnoseArm());
->>>>>>> 3e3d2dfa
   }
 
   /**
@@ -315,22 +309,8 @@
     controller
         .a()
         .whileTrue(
-<<<<<<< HEAD
-            Commands.startEnd(
-                    () ->
-                        drive.setHeadingGoal(
-                            () -> RobotState.getInstance().getAimingParameters().driveHeading()),
-                    drive::clearHeadingGoal)
-                .alongWith(
-                    Commands.either(
-                        superstructure.setGoalCommand(Superstructure.Goal.SUBWOOFER),
-                        superstructure.setGoalCommand(Superstructure.Goal.AIM),
-                        autoAimDisable),
-                    flywheels.shootCommand())
-=======
             driveAimCommand
                 .alongWith(superstructureAimCommand, flywheels.shootCommand())
->>>>>>> 3e3d2dfa
                 .withName("Prepare Shot"));
 
     Trigger readyToShoot =
