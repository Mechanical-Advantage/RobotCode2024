--- conflicted
+++ resolved
@@ -19,11 +19,10 @@
 import edu.wpi.first.wpilibj2.command.button.CommandXboxController;
 import edu.wpi.first.wpilibj2.command.button.JoystickButton;
 import edu.wpi.first.wpilibj2.command.button.Trigger;
+
 import java.util.function.Supplier;
-<<<<<<< HEAD
+
 import org.littletonrobotics.frc2024.commands.ClimbingCommands;
-=======
->>>>>>> dafb2ef5
 import org.littletonrobotics.frc2024.commands.FeedForwardCharacterization;
 import org.littletonrobotics.frc2024.commands.StaticCharacterization;
 import org.littletonrobotics.frc2024.commands.WheelRadiusCharacterization;
@@ -38,7 +37,6 @@
 import org.littletonrobotics.frc2024.subsystems.rollers.RollersSensorsIOReal;
 import org.littletonrobotics.frc2024.subsystems.rollers.backpack.Backpack;
 import org.littletonrobotics.frc2024.subsystems.rollers.backpack.BackpackIO;
-import org.littletonrobotics.frc2024.subsystems.rollers.backpack.BackpackIOKrakenFOC;
 import org.littletonrobotics.frc2024.subsystems.rollers.backpack.BackpackIOSim;
 import org.littletonrobotics.frc2024.subsystems.rollers.backpack.BackpackIOSparkFlex;
 import org.littletonrobotics.frc2024.subsystems.rollers.feeder.Feeder;
@@ -57,11 +55,9 @@
 import org.littletonrobotics.frc2024.subsystems.superstructure.arm.ArmIOSim;
 import org.littletonrobotics.frc2024.subsystems.superstructure.backpackactuator.BackpackActuator;
 import org.littletonrobotics.frc2024.subsystems.superstructure.backpackactuator.BackpackActuatorIO;
-import org.littletonrobotics.frc2024.subsystems.superstructure.backpackactuator.BackpackActuatorIOKrakenFOC;
 import org.littletonrobotics.frc2024.subsystems.superstructure.backpackactuator.BackpackActuatorIOSim;
 import org.littletonrobotics.frc2024.subsystems.superstructure.climber.Climber;
 import org.littletonrobotics.frc2024.subsystems.superstructure.climber.ClimberIO;
-import org.littletonrobotics.frc2024.subsystems.superstructure.climber.ClimberIOKrakenFOC;
 import org.littletonrobotics.frc2024.subsystems.superstructure.climber.ClimberIOSim;
 import org.littletonrobotics.frc2024.util.Alert;
 import org.littletonrobotics.frc2024.util.Alert.AlertType;
@@ -90,21 +86,13 @@
   private final CommandXboxController controller = new CommandXboxController(0);
   private final CommandXboxController operator = new CommandXboxController(1);
   private final OverrideSwitches overrides = new OverrideSwitches(5);
-  private final Trigger robotRelativeEnable = overrides.driverSwitch(0);
+  private final Trigger robotRelative = overrides.driverSwitch(0);
   private final Trigger armDisable = overrides.driverSwitch(1);
-<<<<<<< HEAD
-  private final Trigger coastEnable = overrides.driverSwitch(2);
-  private final Trigger armPresetModeEnable = overrides.operatorSwitch(0);
-  private final Trigger lookaheadDisable = overrides.operatorSwitch(1);
-  private final Trigger autoAlignDisable = overrides.operatorSwitch(2);
-  private final Trigger autoAimDisable = overrides.operatorSwitch(3);
-=======
   private final Trigger armCoast = overrides.driverSwitch(2);
   private final Trigger shootPresets = overrides.operatorSwitch(0);
   private final Trigger shootAlignDisable = overrides.operatorSwitch(1);
   private final Trigger lookaheadDisable = overrides.operatorSwitch(2);
   private final Trigger autoDriveDisable = overrides.operatorSwitch(3);
->>>>>>> dafb2ef5
   private final Alert driverDisconnected =
       new Alert("Driver controller disconnected (port 0).", AlertType.WARNING);
   private final Alert overrideDisconnected =
@@ -138,25 +126,8 @@
                   new ModuleIOKrakenFOC(DriveConstants.moduleConfigs[1]),
                   new ModuleIOKrakenFOC(DriveConstants.moduleConfigs[2]),
                   new ModuleIOKrakenFOC(DriveConstants.moduleConfigs[3]));
-<<<<<<< HEAD
+          arm = new Arm(new ArmIOKrakenFOC());
           intake = new Intake(new IntakeIOKrakenFOC());
-          arm = new Arm(new ArmIOKrakenFOC());
-          climber = new Climber(new ClimberIOKrakenFOC());
-          backpackActuator = new BackpackActuator(new BackpackActuatorIOKrakenFOC());
-=======
-          aprilTagVision =
-              new AprilTagVision(
-                  new AprilTagVisionIONorthstar(0),
-                  new AprilTagVisionIONorthstar(1),
-                  new AprilTagVisionIONorthstar(2),
-                  new AprilTagVisionIONorthstar(3));
-          flywheels = new Flywheels(new FlywheelsIOKrakenFOC());
-          feeder = new Feeder(new FeederIOKrakenFOC());
-          indexer = new Indexer(new IndexerIOCompbot());
-          intake = new Intake(new IntakeIOKrakenFOC());
-          backpack = new Backpack(new BackpackIOKrakenFOC());
-          arm = new Arm(new ArmIOKrakenFOC());
->>>>>>> dafb2ef5
         }
         case DEVBOT -> {
           drive =
@@ -190,10 +161,8 @@
           indexer = new Indexer(new IndexerIOSim());
           intake = new Intake(new IntakeIOSim());
           backpack = new Backpack(new BackpackIOSim());
-<<<<<<< HEAD
-=======
           rollersSensorsIO = new RollersSensorsIO() {};
->>>>>>> dafb2ef5
+
           arm = new Arm(new ArmIOSim());
           climber = new Climber(new ClimberIOSim());
           backpackActuator = new BackpackActuator(new BackpackActuatorIOSim());
@@ -257,9 +226,9 @@
     superstructure = new Superstructure(arm, climber, backpackActuator);
 
     RobotState.getInstance().setLookaheadDisable(lookaheadDisable);
-    arm.setOverrides(armDisable, coastEnable);
-    climber.setCoastOverride(coastEnable);
-    backpackActuator.setCoastOverride(coastEnable);
+    arm.setOverrides(armDisable, armCoast);
+    climber.setCoastOverride(armCoast);
+    backpackActuator.setCoastOverride(armCoast);
 
     // Configure autos and buttons
     configureAutos();
@@ -324,7 +293,7 @@
                         -controller.getLeftY(),
                         -controller.getLeftX(),
                         -controller.getRightX(),
-                        robotRelativeEnable.getAsBoolean()))
+                        robotRelative.getAsBoolean()))
             .withName("Drive Teleop Input"));
 
     // ------------- Shooting Controls -------------
@@ -333,17 +302,9 @@
         () ->
             Commands.either(
                 Commands.either(
-<<<<<<< HEAD
-                    superstructure.setGoalCommand(Superstructure.Goal.PODIUM),
-                    superstructure.setGoalCommand(Superstructure.Goal.SUBWOOFER),
-                    () -> podiumShotMode),
+                    superstructure.setGoalCommand(Superstructure.Goal.PODIUM), superstructure.setGoalCommand(Superstructure.Goal.SUBWOOFER), () -> podiumShotMode),
                 superstructure.setGoalCommand(Superstructure.Goal.AIM),
-                armPresetModeEnable);
-=======
-                    superstructure.podium(), superstructure.subwoofer(), () -> podiumShotMode),
-                superstructure.aim(),
                 shootPresets);
->>>>>>> dafb2ef5
     Supplier<Command> driveAimCommand =
         () ->
             Commands.either(
@@ -353,11 +314,7 @@
                         drive.setHeadingGoal(
                             () -> RobotState.getInstance().getAimingParameters().driveHeading()),
                     drive::clearHeadingGoal),
-<<<<<<< HEAD
-                autoAimDisable);
-=======
                 autoDriveDisable);
->>>>>>> dafb2ef5
     controller
         .a()
         .whileTrue(
@@ -379,8 +336,6 @@
                     rollers.feedShooter(),
                     superstructureAimCommand.get(),
                     flywheels.shootCommand()));
-<<<<<<< HEAD
-=======
     controller
         .a()
         .and(readyToShoot)
@@ -392,15 +347,13 @@
                 () -> {
                   controller.getHID().setRumble(RumbleType.kBothRumble, 0.0);
                 }));
->>>>>>> dafb2ef5
 
     // ------------- Intake Controls -------------
     // Intake Floor
     controller
         .leftTrigger()
         .whileTrue(
-            superstructure
-                .setGoalCommand(Superstructure.Goal.INTAKE)
+            superstructure.setGoalCommand(Superstructure.Goal.INTAKE)
                 .alongWith(
                     Commands.waitUntil(superstructure::atGoal).andThen(rollers.floorIntake()))
                 .withName("Floor Intake"));
@@ -409,8 +362,7 @@
     controller
         .leftBumper()
         .whileTrue(
-            superstructure
-                .setGoalCommand(Superstructure.Goal.INTAKE)
+            superstructure.setGoalCommand(Superstructure.Goal.INTAKE)
                 .alongWith(Commands.waitUntil(superstructure::atGoal).andThen(rollers.ejectFloor()))
                 .withName("Eject To Floor"));
 
@@ -418,8 +370,7 @@
     controller
         .rightBumper()
         .whileTrue(
-            superstructure
-                .setGoalCommand(Superstructure.Goal.AMP)
+            superstructure.setGoalCommand(Superstructure.Goal.AMP)
                 .alongWith(
                     Commands.either(
                         Commands.none(),
@@ -431,9 +382,6 @@
         .rightBumper()
         .and(controller.rightTrigger())
         .whileTrue(Commands.waitUntil(superstructure::atGoal).andThen(rollers.ampScore()));
-
-    // ------------- Climbing Controls -------------
-    controller.x().whileTrue(ClimbingCommands.driveToBack(drive));
 
     // ------------- Operator Controls -------------
     // Adjust shot compensation
@@ -445,43 +393,6 @@
         .povDown()
         .onTrue(
             Commands.runOnce(() -> RobotState.getInstance().adjustShotCompensationDegrees(-0.1)));
-    operator.leftBumper().toggleOnTrue(ClimbingCommands.prepareClimbFromBack(drive, superstructure));
-    operator.rightBumper().onTrue(ClimbingCommands.finalClimb(superstructure));
-
-    // Climbing controls
-//    Command prepareClimbCommand = superstructure.setGoalCommand(Superstructure.Goal.PREPARE_CLIMB);
-//    Command climbCommand = superstructure.setGoalCommand(Superstructure.Goal.CLIMB);
-//    Command trapCommand = superstructure.setGoalCommand(Superstructure.Goal.TRAP);
-//    operator
-//        .leftBumper()
-//        .and(
-//            () ->
-//                superstructure.getCurrentGoal() != Superstructure.Goal.CLIMB
-//                    && superstructure.getCurrentGoal() != Superstructure.Goal.TRAP)
-//        .onTrue(prepareClimbCommand);
-//    operator
-//        .rightBumper()
-//        .and(
-//            () ->
-//                superstructure.getCurrentGoal() == Superstructure.Goal.PREPARE_CLIMB
-//                    || superstructure.getCurrentGoal() == Superstructure.Goal.TRAP)
-//        .onTrue(climbCommand);
-//    operator
-//        .rightTrigger()
-//        .and(
-//            () ->
-//                superstructure.getCurrentGoal() == Superstructure.Goal.PREPARE_CLIMB
-//                    || superstructure.getCurrentGoal() == Superstructure.Goal.CLIMB)
-//        .onTrue(trapCommand);
-//    operator
-//        .leftTrigger()
-//        .onTrue(
-//            Commands.runOnce(
-//                () -> {
-//                  prepareClimbCommand.cancel();
-//                  climbCommand.cancel();
-//                  trapCommand.cancel();
-//                }));
 
     // Adjust arm preset
     operator.a().onTrue(Commands.runOnce(() -> podiumShotMode = !podiumShotMode));
