--- conflicted
+++ resolved
@@ -306,16 +306,10 @@
         () ->
             autoFlywheelSpinupDisable.negate().getAsBoolean()
                 && DriverStation.isTeleopEnabled()
-<<<<<<< HEAD
-                && robotState.nearSpeaker()
-                && rollers.getGamepieceState() == GamepieceState.SHOOTER_STAGED
-                && !superstructure.getCurrentGoal().isClimbingGoal());
-=======
                 && !superstructure.getCurrentGoal().isClimbingGoal()
                 && (robotState.inCloseShootingZone()
                     || (robotState.inShootingZone()
                         && rollers.getGamepieceState() == GamepieceState.SHOOTER_STAGED)));
->>>>>>> 71fdea1e
 
     // Configure autos and buttons
     configureAutos();
@@ -464,11 +458,7 @@
                         drive.setHeadingGoal(() -> robotState.getAimingParameters().driveHeading()),
                     drive::clearHeadingGoal),
                 shootAlignDisable);
-<<<<<<< HEAD
-    Trigger nearSpeaker = new Trigger(robotState::nearSpeaker);
-=======
     Trigger nearSpeaker = new Trigger(robotState::inShootingZone);
->>>>>>> 71fdea1e
     driver
         .a()
         .and(nearSpeaker)
