// Copyright (c) 2024 FRC 6328
// http://github.com/Mechanical-Advantage
//
// Use of this source code is governed by an MIT-style
// license that can be found in the LICENSE file at
// the root directory of this project.

package org.littletonrobotics.frc2024;

import edu.wpi.first.math.geometry.Pose2d;
import edu.wpi.first.math.geometry.Rotation2d;
import edu.wpi.first.wpilibj.DriverStation;
import edu.wpi.first.wpilibj.GenericHID;
import edu.wpi.first.wpilibj.GenericHID.RumbleType;
import edu.wpi.first.wpilibj.Joystick;
import edu.wpi.first.wpilibj.XboxController;
import edu.wpi.first.wpilibj2.command.Command;
import edu.wpi.first.wpilibj2.command.Commands;
import edu.wpi.first.wpilibj2.command.button.CommandXboxController;
import edu.wpi.first.wpilibj2.command.button.JoystickButton;
import edu.wpi.first.wpilibj2.command.button.Trigger;
import java.util.function.Supplier;
import org.littletonrobotics.frc2024.commands.ClimbingCommands;
import org.littletonrobotics.frc2024.commands.FeedForwardCharacterization;
import org.littletonrobotics.frc2024.commands.StaticCharacterization;
import org.littletonrobotics.frc2024.commands.WheelRadiusCharacterization;
import org.littletonrobotics.frc2024.commands.auto.AutoCommands;
import org.littletonrobotics.frc2024.subsystems.apriltagvision.AprilTagVision;
import org.littletonrobotics.frc2024.subsystems.apriltagvision.AprilTagVisionIO;
import org.littletonrobotics.frc2024.subsystems.apriltagvision.AprilTagVisionIONorthstar;
import org.littletonrobotics.frc2024.subsystems.drive.*;
import org.littletonrobotics.frc2024.subsystems.flywheels.*;
import org.littletonrobotics.frc2024.subsystems.rollers.Rollers;
import org.littletonrobotics.frc2024.subsystems.rollers.RollersSensorsIO;
import org.littletonrobotics.frc2024.subsystems.rollers.RollersSensorsIODevbot;
import org.littletonrobotics.frc2024.subsystems.rollers.backpack.Backpack;
import org.littletonrobotics.frc2024.subsystems.rollers.backpack.BackpackIO;
import org.littletonrobotics.frc2024.subsystems.rollers.backpack.BackpackIOSim;
import org.littletonrobotics.frc2024.subsystems.rollers.backpack.BackpackIOSparkFlex;
import org.littletonrobotics.frc2024.subsystems.rollers.feeder.Feeder;
import org.littletonrobotics.frc2024.subsystems.rollers.feeder.FeederIO;
import org.littletonrobotics.frc2024.subsystems.rollers.feeder.FeederIOKrakenFOC;
import org.littletonrobotics.frc2024.subsystems.rollers.feeder.FeederIOSim;
import org.littletonrobotics.frc2024.subsystems.rollers.indexer.*;
import org.littletonrobotics.frc2024.subsystems.rollers.intake.Intake;
import org.littletonrobotics.frc2024.subsystems.rollers.intake.IntakeIO;
import org.littletonrobotics.frc2024.subsystems.rollers.intake.IntakeIOKrakenFOC;
import org.littletonrobotics.frc2024.subsystems.rollers.intake.IntakeIOSim;
import org.littletonrobotics.frc2024.subsystems.superstructure.Superstructure;
import org.littletonrobotics.frc2024.subsystems.superstructure.arm.Arm;
import org.littletonrobotics.frc2024.subsystems.superstructure.arm.ArmIO;
import org.littletonrobotics.frc2024.subsystems.superstructure.arm.ArmIOKrakenFOC;
import org.littletonrobotics.frc2024.subsystems.superstructure.arm.ArmIOSim;
import org.littletonrobotics.frc2024.subsystems.superstructure.backpackactuator.BackpackActuator;
import org.littletonrobotics.frc2024.subsystems.superstructure.backpackactuator.BackpackActuatorIO;
import org.littletonrobotics.frc2024.subsystems.superstructure.backpackactuator.BackpackActuatorIOSim;
import org.littletonrobotics.frc2024.subsystems.superstructure.climber.Climber;
import org.littletonrobotics.frc2024.subsystems.superstructure.climber.ClimberIO;
import org.littletonrobotics.frc2024.subsystems.superstructure.climber.ClimberIOSim;
import org.littletonrobotics.frc2024.util.Alert;
import org.littletonrobotics.frc2024.util.Alert.AlertType;
import org.littletonrobotics.frc2024.util.AllianceFlipUtil;
import org.littletonrobotics.frc2024.util.OverrideSwitches;
import org.littletonrobotics.junction.networktables.LoggedDashboardChooser;

/**
 * This class is where the bulk of the robot should be declared. Since Command-based is a
 * "declarative" paradigm, very little robot logic should actually be handled in the {@link Robot}
 * periodic methods (other than the scheduler calls). Instead, the structure of the robot (including
 * subsystems, commands, and button mappings) should be declared here.
 */
public class RobotContainer {
  // Load robot state
  private final RobotState robotState = RobotState.getInstance();

  // Subsystems
  private Drive drive;
  private AprilTagVision aprilTagVision;
  private Flywheels flywheels;
  private final Rollers rollers;
  private final Superstructure superstructure;

  // Controller
  private final CommandXboxController controller = new CommandXboxController(0);
  private final CommandXboxController operator = new CommandXboxController(1);
  private final OverrideSwitches overrides = new OverrideSwitches(5);
  private final Trigger robotRelative = overrides.driverSwitch(0);
  private final Trigger armDisable = overrides.driverSwitch(1);
  private final Trigger armCoast = overrides.driverSwitch(2);
  private final Trigger shootPresets = overrides.operatorSwitch(0);
  private final Trigger shootAlignDisable = overrides.operatorSwitch(1);
  private final Trigger lookaheadDisable = overrides.operatorSwitch(2);
  private final Trigger autoDriveDisable = overrides.operatorSwitch(3);
  private final Alert driverDisconnected =
      new Alert("Driver controller disconnected (port 0).", AlertType.WARNING);
  private final Alert overrideDisconnected =
      new Alert("Override controller disconnected (port 5).", AlertType.INFO);
  private boolean podiumShotMode = false;

  // Dashboard inputs
  private final LoggedDashboardChooser<Command> autoChooser =
      new LoggedDashboardChooser<>("Auto Choices");

  /** The container for the robot. Contains subsystems, OI devices, and commands. */
  public RobotContainer() {
    // Declare component subsystems (not visible outside constructor)
    Feeder feeder = null;
    Indexer indexer = null;
    Intake intake = null;
    Backpack backpack = null;
    Arm arm = null;
    Climber climber = null;
    BackpackActuator backpackActuator = null;
    RollersSensorsIO rollersSensorsIO = null;

    // Create subsystems
    if (Constants.getMode() != Constants.Mode.REPLAY) {
      switch (Constants.getRobot()) {
        case COMPBOT -> {
          drive =
              new Drive(
                  new GyroIOPigeon2(true),
                  new ModuleIOKrakenFOC(DriveConstants.moduleConfigs[0]),
                  new ModuleIOKrakenFOC(DriveConstants.moduleConfigs[1]),
                  new ModuleIOKrakenFOC(DriveConstants.moduleConfigs[2]),
                  new ModuleIOKrakenFOC(DriveConstants.moduleConfigs[3]));
          arm = new Arm(new ArmIOKrakenFOC());
          intake = new Intake(new IntakeIOKrakenFOC());
        }
        case DEVBOT -> {
          drive =
              new Drive(
                  new GyroIOPigeon2(false),
                  new ModuleIOSparkMax(DriveConstants.moduleConfigs[0]),
                  new ModuleIOSparkMax(DriveConstants.moduleConfigs[1]),
                  new ModuleIOSparkMax(DriveConstants.moduleConfigs[2]),
                  new ModuleIOSparkMax(DriveConstants.moduleConfigs[3]));
          aprilTagVision =
              new AprilTagVision(
                  new AprilTagVisionIONorthstar(0), new AprilTagVisionIONorthstar(1));
          flywheels = new Flywheels(new FlywheelsIOSparkFlex());
          feeder = new Feeder(new FeederIOKrakenFOC());
          indexer = new Indexer(new IndexerIODevbot());
          intake = new Intake(new IntakeIOKrakenFOC());
          backpack = new Backpack(new BackpackIOSparkFlex());
          rollersSensorsIO = new RollersSensorsIODevbot();
          arm = new Arm(new ArmIOKrakenFOC());
        }
        case SIMBOT -> {
          drive =
              new Drive(
                  new GyroIO() {},
                  new ModuleIOSim(DriveConstants.moduleConfigs[0]),
                  new ModuleIOSim(DriveConstants.moduleConfigs[1]),
                  new ModuleIOSim(DriveConstants.moduleConfigs[2]),
                  new ModuleIOSim(DriveConstants.moduleConfigs[3]));
          flywheels = new Flywheels(new FlywheelsIOSim());
          feeder = new Feeder(new FeederIOSim());
          indexer = new Indexer(new IndexerIOSim());
          intake = new Intake(new IntakeIOSim());
          backpack = new Backpack(new BackpackIOSim());
          rollersSensorsIO = new RollersSensorsIO() {};

          arm = new Arm(new ArmIOSim());
          climber = new Climber(new ClimberIOSim());
          backpackActuator = new BackpackActuator(new BackpackActuatorIOSim());
        }
      }
    }

    // No-op implementation for replay
    if (drive == null) {
      drive =
          new Drive(
              new GyroIO() {},
              new ModuleIO() {},
              new ModuleIO() {},
              new ModuleIO() {},
              new ModuleIO() {});
    }
    if (aprilTagVision == null) {
      switch (Constants.getRobot()) {
        case COMPBOT ->
            aprilTagVision =
                new AprilTagVision(
                    new AprilTagVisionIO() {},
                    new AprilTagVisionIO() {},
                    new AprilTagVisionIO() {},
                    new AprilTagVisionIO() {});
        case DEVBOT ->
            aprilTagVision =
                new AprilTagVision(new AprilTagVisionIO() {}, new AprilTagVisionIO() {});
        default -> aprilTagVision = new AprilTagVision();
      }
    }
    if (flywheels == null) {
      flywheels = new Flywheels(new FlywheelsIO() {});
    }
    if (feeder == null) {
      feeder = new Feeder(new FeederIO() {});
    }
    if (indexer == null) {
      indexer = new Indexer(new IndexerIO() {});
    }
    if (intake == null) {
      intake = new Intake(new IntakeIO() {});
    }
    if (backpack == null) {
      backpack = new Backpack(new BackpackIO() {});
    }
    if (rollersSensorsIO == null) {
      rollersSensorsIO = new RollersSensorsIO() {};
    }
    if (arm == null) {
      arm = new Arm(new ArmIO() {});
    }
    if (climber == null) {
      climber = new Climber(new ClimberIO() {});
    }
    if (backpackActuator == null) {
      backpackActuator = new BackpackActuator(new BackpackActuatorIO() {});
    }
    rollers = new Rollers(feeder, indexer, intake, backpack, rollersSensorsIO);
    superstructure = new Superstructure(arm, climber, backpackActuator);

    RobotState.getInstance().setLookaheadDisable(lookaheadDisable);
    arm.setOverrides(armDisable, armCoast);
    climber.setCoastOverride(armCoast);
    backpackActuator.setCoastOverride(armCoast);

    // Configure autos and buttons
    configureAutos();
    configureButtonBindings();
  }

  private void configureAutos() {
    autoChooser.addDefaultOption("Do Nothing", Commands.none());
    AutoCommands autoCommands = new AutoCommands(drive, superstructure);
    autoChooser.addOption("Drive Straight", autoCommands.driveStraight());

    // Set up feedforward characterization
    autoChooser.addOption(
        "Drive FF Characterization",
        new FeedForwardCharacterization(
                drive, drive::runCharacterization, drive::getCharacterizationVelocity)
            .finallyDo(drive::endCharacterization));
    autoChooser.addOption(
        "Flywheels FF Characterization",
        new FeedForwardCharacterization(
            flywheels, flywheels::runCharacterization, flywheels::getCharacterizationVelocity));
    autoChooser.addOption(
        "Drive Static Characterization",
        new StaticCharacterization(
            drive, drive::runCharacterization, drive::getCharacterizationVelocity));
    autoChooser.addOption(
        "Flywheels Static Characterization",
        new StaticCharacterization(
            flywheels, flywheels::runCharacterization, flywheels::getCharacterizationVelocity));
    autoChooser.addOption(
        "Arm Static Characterization",
        new StaticCharacterization(
                superstructure,
                superstructure::runArmCharacterization,
                superstructure::getArmCharacterizationVelocity)
            .finallyDo(superstructure::endArmCharacterization));
    autoChooser.addOption(
        "Drive Wheel Radius Characterization",
        drive
            .orientModules(Drive.getCircleOrientations())
            .andThen(
                new WheelRadiusCharacterization(
                    drive, WheelRadiusCharacterization.Direction.COUNTER_CLOCKWISE))
            .withName("Drive Wheel Radius Characterization"));
    autoChooser.addOption(
        "Diagnose Arm", superstructure.setGoalCommand(Superstructure.Goal.DIAGNOSTIC_ARM));
  }

  /**
   * Use this method to define your button->command mappings. Buttons can be created by
   * instantiating a {@link GenericHID} or one of its subclasses ({@link Joystick} or {@link
   * XboxController}), and then passing it to a {@link JoystickButton}.
   */
  private void configureButtonBindings() {
    // ------------- Driver Controls -------------
    // Drive command
    drive.setDefaultCommand(
        drive
            .run(
                () ->
                    drive.acceptTeleopInput(
                        -controller.getLeftY(),
                        -controller.getLeftX(),
                        -controller.getRightX(),
                        robotRelative.getAsBoolean()))
            .withName("Drive Teleop Input"));

    // ------------- Shooting Controls -------------
    // Aim and rev flywheels
    Supplier<Command> superstructureAimCommand =
        () ->
            Commands.either(
                Commands.either(
                    superstructure.setGoalCommand(Superstructure.Goal.PODIUM),
                    superstructure.setGoalCommand(Superstructure.Goal.SUBWOOFER),
                    () -> podiumShotMode),
                superstructure.setGoalCommand(Superstructure.Goal.AIM),
                shootPresets);
    Supplier<Command> driveAimCommand =
        () ->
            Commands.either(
                Commands.none(),
                Commands.startEnd(
                    () ->
                        drive.setHeadingGoal(
                            () -> RobotState.getInstance().getAimingParameters().driveHeading()),
                    drive::clearHeadingGoal),
                autoDriveDisable);
    controller
        .a()
        .whileTrue(
            driveAimCommand
                .get()
                .alongWith(superstructureAimCommand.get(), flywheels.shootCommand())
                .withName("Prepare Shot"));
    Trigger readyToShoot =
        new Trigger(() -> drive.atHeadingGoal() && superstructure.atGoal() && flywheels.atGoal());
    controller
        .rightTrigger()
        .and(controller.a())
        .and(readyToShoot)
        .onTrue(
            Commands.parallel(
                    Commands.waitSeconds(0.5),
                    Commands.waitUntil(controller.rightTrigger().negate()))
                .deadlineWith(
                    rollers.setGoalCommand(Rollers.Goal.FEED_TO_SHOOTER),
                    superstructureAimCommand.get(),
                    flywheels.shootCommand()));
    controller
        .a()
        .and(readyToShoot)
        .whileTrue(
            Commands.startEnd(
                () -> {
                  controller.getHID().setRumble(RumbleType.kBothRumble, 0.5);
                },
                () -> {
                  controller.getHID().setRumble(RumbleType.kBothRumble, 0.0);
                }));

    // ------------- Intake Controls -------------
    // Intake Floor
    controller
        .leftTrigger()
        .whileTrue(
            superstructure
                .setGoalCommand(Superstructure.Goal.INTAKE)
                .alongWith(
                    Commands.waitUntil(superstructure::atGoal)
                        .andThen(rollers.setGoalCommand(Rollers.Goal.FLOOR_INTAKE)))
                .withName("Floor Intake"));

    // Eject Floor
    controller
        .leftBumper()
        .whileTrue(
            superstructure
<<<<<<< HEAD
                .setGoalCommand(Superstructure.Goal.INTAKE)
                .alongWith(Commands.waitUntil(superstructure::atGoal).andThen(rollers.ejectFloor()))
=======
                .intake()
                .alongWith(
                    Commands.waitUntil(superstructure::atGoal)
                        .andThen(rollers.setGoalCommand(Rollers.Goal.EJECT_TO_FLOOR)))
>>>>>>> 593c96a3
                .withName("Eject To Floor"));

    // ------------- Amp Scoring Controls -------------
    controller
        .rightBumper()
        .whileTrue(
            superstructure
                .setGoalCommand(Superstructure.Goal.AMP)
                .alongWith(
                    Commands.either(
                        Commands.none(),
                        Commands.startEnd(
                            () -> drive.setHeadingGoal(() -> new Rotation2d(-Math.PI / 2.0)),
                            drive::clearHeadingGoal),
                        shootAlignDisable)));
    controller
        .rightBumper()
        .and(controller.rightTrigger())
        .whileTrue(
            Commands.waitUntil(superstructure::atGoal)
                .andThen(rollers.setGoalCommand(Rollers.Goal.AMP_SCORE)));

    // Climb controls
    controller.x().whileTrue(ClimbingCommands.driveToBack(drive));

    // ------------- Operator Controls -------------
    // Adjust shot compensation
    operator
        .povUp()
        .onTrue(
            Commands.runOnce(() -> RobotState.getInstance().adjustShotCompensationDegrees(0.1)));
    operator
        .povDown()
        .onTrue(
            Commands.runOnce(() -> RobotState.getInstance().adjustShotCompensationDegrees(-0.1)));

    // Adjust arm preset
    operator.a().onTrue(Commands.runOnce(() -> podiumShotMode = !podiumShotMode));

<<<<<<< HEAD
    // Climber controls
    operator.leftBumper().toggleOnTrue(ClimbingCommands.climbSequence(drive, superstructure, operator.x()));
=======
    // Shuffle gamepiece
    operator.b().onTrue(rollers.shuffle());
>>>>>>> 593c96a3

    // Reset pose
    controller
        .y()
        .onTrue(
            Commands.runOnce(() -> robotState.resetPose(AllianceFlipUtil.apply(new Pose2d())))
                .ignoringDisable(true));
    controller
        .b()
        .onTrue(
            Commands.runOnce(
                    () ->
                        robotState.resetPose(
                            new Pose2d(
                                robotState.getEstimatedPose().getTranslation(),
                                AllianceFlipUtil.apply(new Rotation2d()))))
                .ignoringDisable(true));
  }

  /** Updates the alerts for disconnected controllers. */
  public void checkControllers() {
    driverDisconnected.set(
        !DriverStation.isJoystickConnected(controller.getHID().getPort())
            || !DriverStation.getJoystickIsXbox(controller.getHID().getPort()));
    overrideDisconnected.set(!overrides.isConnected());
  }

  /**
   * Use this to pass the autonomous command to the main {@link Robot} class.
   *
   * @return the command to run in autonomous
   */
  public Command getAutonomousCommand() {
    return autoChooser.get();
  }
}<|MERGE_RESOLUTION|>--- conflicted
+++ resolved
@@ -35,6 +35,7 @@
 import org.littletonrobotics.frc2024.subsystems.rollers.RollersSensorsIODevbot;
 import org.littletonrobotics.frc2024.subsystems.rollers.backpack.Backpack;
 import org.littletonrobotics.frc2024.subsystems.rollers.backpack.BackpackIO;
+import org.littletonrobotics.frc2024.subsystems.rollers.backpack.BackpackIOKrakenFOC;
 import org.littletonrobotics.frc2024.subsystems.rollers.backpack.BackpackIOSim;
 import org.littletonrobotics.frc2024.subsystems.rollers.backpack.BackpackIOSparkFlex;
 import org.littletonrobotics.frc2024.subsystems.rollers.feeder.Feeder;
@@ -124,8 +125,18 @@
                   new ModuleIOKrakenFOC(DriveConstants.moduleConfigs[1]),
                   new ModuleIOKrakenFOC(DriveConstants.moduleConfigs[2]),
                   new ModuleIOKrakenFOC(DriveConstants.moduleConfigs[3]));
+          aprilTagVision =
+              new AprilTagVision(
+                  new AprilTagVisionIONorthstar(0),
+                  new AprilTagVisionIONorthstar(1),
+                  new AprilTagVisionIONorthstar(2),
+                  new AprilTagVisionIONorthstar(3));
+          flywheels = new Flywheels(new FlywheelsIOKrakenFOC());
+          feeder = new Feeder(new FeederIOKrakenFOC());
+          indexer = new Indexer(new IndexerIOCompbot());
+          intake = new Intake(new IntakeIOKrakenFOC());
+          backpack = new Backpack(new BackpackIOKrakenFOC());
           arm = new Arm(new ArmIOKrakenFOC());
-          intake = new Intake(new IntakeIOKrakenFOC());
         }
         case DEVBOT -> {
           drive =
@@ -160,7 +171,6 @@
           intake = new Intake(new IntakeIOSim());
           backpack = new Backpack(new BackpackIOSim());
           rollersSensorsIO = new RollersSensorsIO() {};
-
           arm = new Arm(new ArmIOSim());
           climber = new Climber(new ClimberIOSim());
           backpackActuator = new BackpackActuator(new BackpackActuatorIOSim());
@@ -365,15 +375,8 @@
         .leftBumper()
         .whileTrue(
             superstructure
-<<<<<<< HEAD
                 .setGoalCommand(Superstructure.Goal.INTAKE)
-                .alongWith(Commands.waitUntil(superstructure::atGoal).andThen(rollers.ejectFloor()))
-=======
-                .intake()
-                .alongWith(
-                    Commands.waitUntil(superstructure::atGoal)
-                        .andThen(rollers.setGoalCommand(Rollers.Goal.EJECT_TO_FLOOR)))
->>>>>>> 593c96a3
+                .alongWith(Commands.waitUntil(superstructure::atGoal).andThen(rollers.setGoalCommand(Rollers.Goal.EJECT_TO_FLOOR)))
                 .withName("Eject To Floor"));
 
     // ------------- Amp Scoring Controls -------------
@@ -413,13 +416,8 @@
     // Adjust arm preset
     operator.a().onTrue(Commands.runOnce(() -> podiumShotMode = !podiumShotMode));
 
-<<<<<<< HEAD
     // Climber controls
     operator.leftBumper().toggleOnTrue(ClimbingCommands.climbSequence(drive, superstructure, operator.x()));
-=======
-    // Shuffle gamepiece
-    operator.b().onTrue(rollers.shuffle());
->>>>>>> 593c96a3
 
     // Reset pose
     controller
