--- conflicted
+++ resolved
@@ -90,15 +90,9 @@
   private final CommandXboxController controller = new CommandXboxController(0);
   private final CommandXboxController operator = new CommandXboxController(1);
   private final OverrideSwitches overrides = new OverrideSwitches(5);
-<<<<<<< HEAD
   private final Trigger robotRelativeEnable = overrides.driverSwitch(0);
   private final Trigger armDisable = overrides.driverSwitch(1);
   private final Trigger coastEnable = overrides.driverSwitch(2);
-=======
-  private final Trigger robotRelative = overrides.driverSwitch(0);
-  private final Trigger armDisable = overrides.driverSwitch(1);
-  private final Trigger armCoast = overrides.driverSwitch(2);
->>>>>>> 5f37b6b7
   private final Trigger armPresetModeEnable = overrides.operatorSwitch(0);
   private final Trigger lookaheadDisable = overrides.operatorSwitch(1);
   private final Trigger autoAlignDisable = overrides.operatorSwitch(2);
@@ -301,7 +295,7 @@
                         -controller.getLeftY(),
                         -controller.getLeftX(),
                         -controller.getRightX(),
-                        robotRelative.getAsBoolean()))
+                        robotRelativeEnable.getAsBoolean()))
             .withName("Drive Teleop Input"));
 
     // ------------- Shooting Controls -------------
