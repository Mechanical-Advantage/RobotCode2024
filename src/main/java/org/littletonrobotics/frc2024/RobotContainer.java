// Copyright (c) 2024 FRC 6328
// http://github.com/Mechanical-Advantage
//
// Use of this source code is governed by an MIT-style
// license that can be found in the LICENSE file at
// the root directory of this project.

package org.littletonrobotics.frc2024;

import edu.wpi.first.math.geometry.Pose2d;
import edu.wpi.first.math.geometry.Rotation2d;
import edu.wpi.first.math.util.Units;
import edu.wpi.first.wpilibj.DriverStation;
import edu.wpi.first.wpilibj.GenericHID;
import edu.wpi.first.wpilibj.GenericHID.RumbleType;
import edu.wpi.first.wpilibj.Joystick;
import edu.wpi.first.wpilibj.XboxController;
import edu.wpi.first.wpilibj2.command.Command;
import edu.wpi.first.wpilibj2.command.Commands;
import edu.wpi.first.wpilibj2.command.button.CommandXboxController;
import edu.wpi.first.wpilibj2.command.button.JoystickButton;
import edu.wpi.first.wpilibj2.command.button.Trigger;
import java.util.function.Supplier;
import org.littletonrobotics.frc2024.commands.ClimbingCommands;
import org.littletonrobotics.frc2024.commands.FeedForwardCharacterization;
import org.littletonrobotics.frc2024.commands.StaticCharacterization;
import org.littletonrobotics.frc2024.commands.WheelRadiusCharacterization;
import org.littletonrobotics.frc2024.commands.auto.AutoCommands;
import org.littletonrobotics.frc2024.subsystems.apriltagvision.AprilTagVision;
import org.littletonrobotics.frc2024.subsystems.apriltagvision.AprilTagVisionIO;
import org.littletonrobotics.frc2024.subsystems.apriltagvision.AprilTagVisionIONorthstar;
import org.littletonrobotics.frc2024.subsystems.drive.*;
import org.littletonrobotics.frc2024.subsystems.flywheels.*;
import org.littletonrobotics.frc2024.subsystems.rollers.Rollers;
import org.littletonrobotics.frc2024.subsystems.rollers.RollersSensorsIO;
<<<<<<< HEAD
=======
import org.littletonrobotics.frc2024.subsystems.rollers.RollersSensorsIOCompbot;
>>>>>>> e1c78bf1
import org.littletonrobotics.frc2024.subsystems.rollers.RollersSensorsIODevbot;
import org.littletonrobotics.frc2024.subsystems.rollers.backpack.Backpack;
import org.littletonrobotics.frc2024.subsystems.rollers.backpack.BackpackIO;
import org.littletonrobotics.frc2024.subsystems.rollers.backpack.BackpackIOKrakenFOC;
import org.littletonrobotics.frc2024.subsystems.rollers.backpack.BackpackIOSim;
import org.littletonrobotics.frc2024.subsystems.rollers.backpack.BackpackIOSparkFlex;
import org.littletonrobotics.frc2024.subsystems.rollers.feeder.Feeder;
import org.littletonrobotics.frc2024.subsystems.rollers.feeder.FeederIO;
import org.littletonrobotics.frc2024.subsystems.rollers.feeder.FeederIOKrakenFOC;
import org.littletonrobotics.frc2024.subsystems.rollers.feeder.FeederIOSim;
import org.littletonrobotics.frc2024.subsystems.rollers.indexer.*;
import org.littletonrobotics.frc2024.subsystems.rollers.intake.Intake;
import org.littletonrobotics.frc2024.subsystems.rollers.intake.IntakeIO;
import org.littletonrobotics.frc2024.subsystems.rollers.intake.IntakeIOKrakenFOC;
import org.littletonrobotics.frc2024.subsystems.rollers.intake.IntakeIOSim;
import org.littletonrobotics.frc2024.subsystems.superstructure.Superstructure;
import org.littletonrobotics.frc2024.subsystems.superstructure.arm.Arm;
import org.littletonrobotics.frc2024.subsystems.superstructure.arm.ArmIO;
import org.littletonrobotics.frc2024.subsystems.superstructure.arm.ArmIOKrakenFOC;
import org.littletonrobotics.frc2024.subsystems.superstructure.arm.ArmIOSim;
import org.littletonrobotics.frc2024.subsystems.superstructure.backpackactuator.BackpackActuator;
import org.littletonrobotics.frc2024.subsystems.superstructure.backpackactuator.BackpackActuatorIO;
import org.littletonrobotics.frc2024.subsystems.superstructure.backpackactuator.BackpackActuatorIOSim;
import org.littletonrobotics.frc2024.subsystems.superstructure.climber.Climber;
import org.littletonrobotics.frc2024.subsystems.superstructure.climber.ClimberIO;
import org.littletonrobotics.frc2024.subsystems.superstructure.climber.ClimberIOSim;
import org.littletonrobotics.frc2024.util.Alert;
import org.littletonrobotics.frc2024.util.Alert.AlertType;
import org.littletonrobotics.frc2024.util.AllianceFlipUtil;
import org.littletonrobotics.frc2024.util.GeomUtil;
import org.littletonrobotics.frc2024.util.OverrideSwitches;
import org.littletonrobotics.junction.networktables.LoggedDashboardChooser;

/**
 * This class is where the bulk of the robot should be declared. Since Command-based is a
 * "declarative" paradigm, very little robot logic should actually be handled in the {@link Robot}
 * periodic methods (other than the scheduler calls). Instead, the structure of the robot (including
 * subsystems, commands, and button mappings) should be declared here.
 */
public class RobotContainer {
  // Load robot state
  private final RobotState robotState = RobotState.getInstance();

  // Subsystems
  private Drive drive;
  private AprilTagVision aprilTagVision;
  private Flywheels flywheels;
  private final Rollers rollers;
  private final Superstructure superstructure;

  // Controller
  private final CommandXboxController controller = new CommandXboxController(0);
  private final CommandXboxController operator = new CommandXboxController(1);
  private final OverrideSwitches overrides = new OverrideSwitches(5);
  private final Trigger robotRelative = overrides.driverSwitch(0);
  private final Trigger armDisable = overrides.driverSwitch(1);
  private final Trigger armCoast = overrides.driverSwitch(2);
  private final Trigger shootPresets = overrides.operatorSwitch(0);
  private final Trigger shootAlignDisable = overrides.operatorSwitch(1);
  private final Trigger lookaheadDisable = overrides.operatorSwitch(2);
  private final Trigger autoDriveDisable = overrides.operatorSwitch(3);
  private final Alert driverDisconnected =
      new Alert("Driver controller disconnected (port 0).", AlertType.WARNING);
  private final Alert overrideDisconnected =
      new Alert("Override controller disconnected (port 5).", AlertType.INFO);
  private boolean podiumShotMode = false;

  // Dashboard inputs
  private final LoggedDashboardChooser<Command> autoChooser =
      new LoggedDashboardChooser<>("Auto Choices");

  /** The container for the robot. Contains subsystems, OI devices, and commands. */
  public RobotContainer() {
    // Declare component subsystems (not visible outside constructor)
    Feeder feeder = null;
    Indexer indexer = null;
    Intake intake = null;
    Backpack backpack = null;
    Arm arm = null;
    Climber climber = null;
    BackpackActuator backpackActuator = null;
    RollersSensorsIO rollersSensorsIO = null;

    // Create subsystems
    if (Constants.getMode() != Constants.Mode.REPLAY) {
      switch (Constants.getRobot()) {
        case COMPBOT -> {
          drive =
              new Drive(
                  new GyroIOPigeon2(true),
                  new ModuleIOKrakenFOC(DriveConstants.moduleConfigs[0]),
                  new ModuleIOKrakenFOC(DriveConstants.moduleConfigs[1]),
                  new ModuleIOKrakenFOC(DriveConstants.moduleConfigs[2]),
                  new ModuleIOKrakenFOC(DriveConstants.moduleConfigs[3]));
          aprilTagVision =
              new AprilTagVision(
                  new AprilTagVisionIONorthstar(0),
                  new AprilTagVisionIONorthstar(1),
                  new AprilTagVisionIONorthstar(2),
                  new AprilTagVisionIONorthstar(3));
          flywheels = new Flywheels(new FlywheelsIOKrakenFOC());
          feeder = new Feeder(new FeederIOKrakenFOC());
          indexer = new Indexer(new IndexerIOCompbot());
          intake = new Intake(new IntakeIOKrakenFOC());
          backpack = new Backpack(new BackpackIOKrakenFOC());
          rollersSensorsIO = new RollersSensorsIOCompbot();
          arm = new Arm(new ArmIOKrakenFOC());
        }
        case DEVBOT -> {
          drive =
              new Drive(
                  new GyroIOPigeon2(false),
                  new ModuleIOSparkMax(DriveConstants.moduleConfigs[0]),
                  new ModuleIOSparkMax(DriveConstants.moduleConfigs[1]),
                  new ModuleIOSparkMax(DriveConstants.moduleConfigs[2]),
                  new ModuleIOSparkMax(DriveConstants.moduleConfigs[3]));
          aprilTagVision =
              new AprilTagVision(
                  new AprilTagVisionIONorthstar(0), new AprilTagVisionIONorthstar(1));
          flywheels = new Flywheels(new FlywheelsIOSparkFlex());
          feeder = new Feeder(new FeederIOKrakenFOC());
          indexer = new Indexer(new IndexerIODevbot());
          intake = new Intake(new IntakeIOKrakenFOC());
          backpack = new Backpack(new BackpackIOSparkFlex());
          rollersSensorsIO = new RollersSensorsIODevbot();
          arm = new Arm(new ArmIOKrakenFOC());
        }
        case SIMBOT -> {
          drive =
              new Drive(
                  new GyroIO() {},
                  new ModuleIOSim(DriveConstants.moduleConfigs[0]),
                  new ModuleIOSim(DriveConstants.moduleConfigs[1]),
                  new ModuleIOSim(DriveConstants.moduleConfigs[2]),
                  new ModuleIOSim(DriveConstants.moduleConfigs[3]));
          flywheels = new Flywheels(new FlywheelsIOSim());
          feeder = new Feeder(new FeederIOSim());
          indexer = new Indexer(new IndexerIOSim());
          intake = new Intake(new IntakeIOSim());
          backpack = new Backpack(new BackpackIOSim());
          rollersSensorsIO = new RollersSensorsIO() {};
          arm = new Arm(new ArmIOSim());
          climber = new Climber(new ClimberIOSim());
          backpackActuator = new BackpackActuator(new BackpackActuatorIOSim());
        }
      }
    }

    // No-op implementation for replay
    if (drive == null) {
      drive =
          new Drive(
              new GyroIO() {},
              new ModuleIO() {},
              new ModuleIO() {},
              new ModuleIO() {},
              new ModuleIO() {});
    }
    if (aprilTagVision == null) {
      switch (Constants.getRobot()) {
        case COMPBOT ->
            aprilTagVision =
                new AprilTagVision(
                    new AprilTagVisionIO() {},
                    new AprilTagVisionIO() {},
                    new AprilTagVisionIO() {},
                    new AprilTagVisionIO() {});
        case DEVBOT ->
            aprilTagVision =
                new AprilTagVision(new AprilTagVisionIO() {}, new AprilTagVisionIO() {});
        default -> aprilTagVision = new AprilTagVision();
      }
    }
    if (flywheels == null) {
      flywheels = new Flywheels(new FlywheelsIO() {});
    }
    if (feeder == null) {
      feeder = new Feeder(new FeederIO() {});
    }
    if (indexer == null) {
      indexer = new Indexer(new IndexerIO() {});
    }
    if (intake == null) {
      intake = new Intake(new IntakeIO() {});
    }
    if (backpack == null) {
      backpack = new Backpack(new BackpackIO() {});
    }
    if (rollersSensorsIO == null) {
      rollersSensorsIO = new RollersSensorsIO() {};
    }
    if (arm == null) {
      arm = new Arm(new ArmIO() {});
    }
    if (climber == null) {
      climber = new Climber(new ClimberIO() {});
    }
    if (backpackActuator == null) {
      backpackActuator = new BackpackActuator(new BackpackActuatorIO() {});
    }
    rollers = new Rollers(feeder, indexer, intake, backpack, rollersSensorsIO);
    superstructure = new Superstructure(arm, climber, backpackActuator);

    RobotState.getInstance().setLookaheadDisable(lookaheadDisable);
    arm.setOverrides(armDisable, armCoast);
    climber.setCoastOverride(armCoast);
    backpackActuator.setCoastOverride(armCoast);

    // Configure autos and buttons
    configureAutos();
    configureButtonBindings();
  }

  private void configureAutos() {
    autoChooser.addDefaultOption("Do Nothing", Commands.none());
    AutoCommands autoCommands = new AutoCommands(drive, superstructure);
    autoChooser.addOption("Drive Straight", autoCommands.driveStraight());

    // Set up feedforward characterization
    autoChooser.addOption(
        "Drive FF Characterization",
        new FeedForwardCharacterization(
                drive, drive::runCharacterization, drive::getCharacterizationVelocity)
            .finallyDo(drive::endCharacterization));
    autoChooser.addOption(
        "Flywheels FF Characterization",
        new FeedForwardCharacterization(
            flywheels, flywheels::runCharacterization, flywheels::getCharacterizationVelocity));
    autoChooser.addOption(
        "Drive Static Characterization",
        new StaticCharacterization(
            drive, drive::runCharacterization, drive::getCharacterizationVelocity));
    autoChooser.addOption(
        "Flywheels Static Characterization",
        new StaticCharacterization(
            flywheels, flywheels::runCharacterization, flywheels::getCharacterizationVelocity));
    autoChooser.addOption(
        "Arm Static Characterization",
        new StaticCharacterization(
                superstructure,
                superstructure::runArmCharacterization,
                superstructure::getArmCharacterizationVelocity)
            .finallyDo(superstructure::endArmCharacterization));
    autoChooser.addOption(
        "Drive Wheel Radius Characterization",
        drive
            .orientModules(Drive.getCircleOrientations())
            .andThen(
                new WheelRadiusCharacterization(
                    drive, WheelRadiusCharacterization.Direction.COUNTER_CLOCKWISE))
            .withName("Drive Wheel Radius Characterization"));
    autoChooser.addOption(
        "Diagnose Arm", superstructure.setGoalCommand(Superstructure.Goal.DIAGNOSTIC_ARM));
  }

  /**
   * Use this method to define your button->command mappings. Buttons can be created by
   * instantiating a {@link GenericHID} or one of its subclasses ({@link Joystick} or {@link
   * XboxController}), and then passing it to a {@link JoystickButton}.
   */
  private void configureButtonBindings() {
    // ------------- Driver Controls -------------
    // Drive command
    drive.setDefaultCommand(
        drive
            .run(
                () ->
                    drive.acceptTeleopInput(
                        -controller.getLeftY(),
                        -controller.getLeftX(),
                        -controller.getRightX(),
                        robotRelative.getAsBoolean()))
            .withName("Drive Teleop Input"));

    // ------------- Shooting Controls -------------
    // Aim and rev flywheels
    Supplier<Command> superstructureAimCommand =
        () ->
            Commands.either(
                Commands.either(
                    superstructure.setGoalCommand(Superstructure.Goal.PODIUM),
                    superstructure.setGoalCommand(Superstructure.Goal.SUBWOOFER),
                    () -> podiumShotMode),
                superstructure.setGoalCommand(Superstructure.Goal.AIM),
                shootPresets);
    Supplier<Command> driveAimCommand =
        () ->
            Commands.either(
                Commands.none(),
                Commands.startEnd(
                    () ->
                        drive.setHeadingGoal(
                            () -> RobotState.getInstance().getAimingParameters().driveHeading()),
                    drive::clearHeadingGoal),
                shootAlignDisable);
    controller
        .a()
        .whileTrue(
            driveAimCommand
                .get()
                .alongWith(superstructureAimCommand.get(), flywheels.shootCommand())
                .withName("Prepare Shot"));
    Trigger readyToShoot =
        new Trigger(() -> drive.atHeadingGoal() && superstructure.atGoal() && flywheels.atGoal());
    controller
        .rightTrigger()
        .and(controller.a())
        .and(readyToShoot)
        .onTrue(
            Commands.parallel(
                    Commands.waitSeconds(0.5),
                    Commands.waitUntil(controller.rightTrigger().negate()))
                .deadlineWith(
                    rollers.setGoalCommand(Rollers.Goal.FEED_TO_SHOOTER),
                    superstructureAimCommand.get(),
                    flywheels.shootCommand()));
    controller
        .a()
        .and(readyToShoot)
        .whileTrue(
            Commands.startEnd(
                () -> {
                  controller.getHID().setRumble(RumbleType.kBothRumble, 0.5);
                },
                () -> {
                  controller.getHID().setRumble(RumbleType.kBothRumble, 0.0);
                }));

    // ------------- Intake Controls -------------
    // Intake Floor
    controller
        .leftTrigger()
        .whileTrue(
            superstructure
                .setGoalCommand(Superstructure.Goal.INTAKE)
                .alongWith(
                    Commands.waitUntil(superstructure::atGoal)
                        .andThen(rollers.setGoalCommand(Rollers.Goal.FLOOR_INTAKE)))
                .withName("Floor Intake"));

    // Eject Floor
    controller
        .leftBumper()
        .whileTrue(
            superstructure
<<<<<<< HEAD
                .setGoalCommand(Superstructure.Goal.INTAKE)
=======
                .intake()
>>>>>>> e1c78bf1
                .alongWith(
                    Commands.waitUntil(superstructure::atGoal)
                        .andThen(rollers.setGoalCommand(Rollers.Goal.EJECT_TO_FLOOR)))
                .withName("Eject To Floor"));

    // ------------- Amp Scoring Controls -------------
    Supplier<Pose2d> ampAlignedPose =
        () -> {
          Pose2d ampCenterRotated =
              AllianceFlipUtil.apply(
                  new Pose2d(FieldConstants.ampCenter, new Rotation2d(-Math.PI / 2.0)));
          return ampCenterRotated.transformBy(
              GeomUtil.toTransform2d(
                  DriveConstants.driveConfig.bumperWidthX() / 2.0 + Units.inchesToMeters(5.0), 0));
        };
    controller
        .rightBumper()
        .whileTrue(
            Commands.waitUntil(
                    () -> {
                      double distance =
                          RobotState.getInstance()
                              .getEstimatedPose()
                              .getTranslation()
                              .getDistance(ampAlignedPose.get().getTranslation());
                      return distance <= Units.feetToMeters(2.0);
                    })
                .andThen(superstructure.setGoalCommand(Superstructure.Goal.AMP))
                .alongWith(
                    Commands.either(
                        Commands.none(),
                        Commands.startEnd(
<<<<<<< HEAD
                            () -> drive.setAutoAlignGoal(ampAlignedPose, false),
                            drive::clearAutoAlignGoal),
                        shootAlignDisable)));
=======
                            () -> drive.setHeadingGoal(() -> new Rotation2d(-Math.PI / 2.0)),
                            drive::clearHeadingGoal),
                        autoDriveDisable)));
>>>>>>> e1c78bf1
    controller
        .rightBumper()
        .and(controller.rightTrigger())
        .whileTrue(
            Commands.waitUntil(superstructure::atGoal)
                .andThen(rollers.setGoalCommand(Rollers.Goal.AMP_SCORE)));
<<<<<<< HEAD

    // Climb controls
    controller.x().whileTrue(ClimbingCommands.driveToBack(drive).onlyIf(autoDriveDisable.negate()));
=======
>>>>>>> e1c78bf1

    // ------------- Operator Controls -------------
    // Adjust shot compensation
    operator
        .povUp()
        .onTrue(
            Commands.runOnce(() -> RobotState.getInstance().adjustShotCompensationDegrees(0.1))
                .ignoringDisable(true));
    operator
        .povDown()
        .onTrue(
            Commands.runOnce(() -> RobotState.getInstance().adjustShotCompensationDegrees(-0.1))
                .ignoringDisable(true));

    // Adjust arm preset
    operator.a().onTrue(Commands.runOnce(() -> podiumShotMode = !podiumShotMode));

<<<<<<< HEAD
    // Climber controls
    operator
        .leftBumper()
        .toggleOnTrue(
            ClimbingCommands.climbSequence(
                drive, superstructure, rollers, operator.x(), autoDriveDisable));
=======
    // Shuffle gamepiece
    operator.b().whileTrue(rollers.shuffle());
>>>>>>> e1c78bf1

    // Reset pose
    controller
        .y()
        .onTrue(
            Commands.runOnce(() -> robotState.resetPose(AllianceFlipUtil.apply(new Pose2d())))
                .ignoringDisable(true));
    controller
        .b()
        .onTrue(
            Commands.runOnce(
                    () ->
                        robotState.resetPose(
                            new Pose2d(
                                robotState.getEstimatedPose().getTranslation(),
                                AllianceFlipUtil.apply(new Rotation2d()))))
                .ignoringDisable(true));
  }

  /** Updates the alerts for disconnected controllers. */
  public void checkControllers() {
    driverDisconnected.set(
        !DriverStation.isJoystickConnected(controller.getHID().getPort())
            || !DriverStation.getJoystickIsXbox(controller.getHID().getPort()));
    overrideDisconnected.set(!overrides.isConnected());
  }

  /**
   * Use this to pass the autonomous command to the main {@link Robot} class.
   *
   * @return the command to run in autonomous
   */
  public Command getAutonomousCommand() {
    return autoChooser.get();
  }
}<|MERGE_RESOLUTION|>--- conflicted
+++ resolved
@@ -33,10 +33,7 @@
 import org.littletonrobotics.frc2024.subsystems.flywheels.*;
 import org.littletonrobotics.frc2024.subsystems.rollers.Rollers;
 import org.littletonrobotics.frc2024.subsystems.rollers.RollersSensorsIO;
-<<<<<<< HEAD
-=======
 import org.littletonrobotics.frc2024.subsystems.rollers.RollersSensorsIOCompbot;
->>>>>>> e1c78bf1
 import org.littletonrobotics.frc2024.subsystems.rollers.RollersSensorsIODevbot;
 import org.littletonrobotics.frc2024.subsystems.rollers.backpack.Backpack;
 import org.littletonrobotics.frc2024.subsystems.rollers.backpack.BackpackIO;
@@ -382,11 +379,7 @@
         .leftBumper()
         .whileTrue(
             superstructure
-<<<<<<< HEAD
                 .setGoalCommand(Superstructure.Goal.INTAKE)
-=======
-                .intake()
->>>>>>> e1c78bf1
                 .alongWith(
                     Commands.waitUntil(superstructure::atGoal)
                         .andThen(rollers.setGoalCommand(Rollers.Goal.EJECT_TO_FLOOR)))
@@ -419,27 +412,18 @@
                     Commands.either(
                         Commands.none(),
                         Commands.startEnd(
-<<<<<<< HEAD
                             () -> drive.setAutoAlignGoal(ampAlignedPose, false),
                             drive::clearAutoAlignGoal),
-                        shootAlignDisable)));
-=======
-                            () -> drive.setHeadingGoal(() -> new Rotation2d(-Math.PI / 2.0)),
-                            drive::clearHeadingGoal),
                         autoDriveDisable)));
->>>>>>> e1c78bf1
     controller
         .rightBumper()
         .and(controller.rightTrigger())
         .whileTrue(
             Commands.waitUntil(superstructure::atGoal)
                 .andThen(rollers.setGoalCommand(Rollers.Goal.AMP_SCORE)));
-<<<<<<< HEAD
 
     // Climb controls
     controller.x().whileTrue(ClimbingCommands.driveToBack(drive).onlyIf(autoDriveDisable.negate()));
-=======
->>>>>>> e1c78bf1
 
     // ------------- Operator Controls -------------
     // Adjust shot compensation
@@ -457,17 +441,15 @@
     // Adjust arm preset
     operator.a().onTrue(Commands.runOnce(() -> podiumShotMode = !podiumShotMode));
 
-<<<<<<< HEAD
     // Climber controls
     operator
         .leftBumper()
         .toggleOnTrue(
             ClimbingCommands.climbSequence(
                 drive, superstructure, rollers, operator.x(), autoDriveDisable));
-=======
+
     // Shuffle gamepiece
     operator.b().whileTrue(rollers.shuffle());
->>>>>>> e1c78bf1
 
     // Reset pose
     controller
