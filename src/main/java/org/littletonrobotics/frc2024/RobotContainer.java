// Copyright (c) 2024 FRC 6328
// http://github.com/Mechanical-Advantage
//
// Use of this source code is governed by an MIT-style
// license that can be found in the LICENSE file at
// the root directory of this project.

package org.littletonrobotics.frc2024;

import edu.wpi.first.math.geometry.Pose2d;
import edu.wpi.first.math.geometry.Rotation2d;
import edu.wpi.first.math.util.Units;
import edu.wpi.first.wpilibj.DriverStation;
import edu.wpi.first.wpilibj.GenericHID;
import edu.wpi.first.wpilibj.Joystick;
import edu.wpi.first.wpilibj.XboxController;
import edu.wpi.first.wpilibj2.command.Command;
import edu.wpi.first.wpilibj2.command.Commands;
import edu.wpi.first.wpilibj2.command.button.CommandXboxController;
import edu.wpi.first.wpilibj2.command.button.JoystickButton;
import edu.wpi.first.wpilibj2.command.button.Trigger;
import org.littletonrobotics.frc2024.commands.FeedForwardCharacterization;
import org.littletonrobotics.frc2024.commands.WheelRadiusCharacterization;
import org.littletonrobotics.frc2024.commands.auto.AutoCommands;
import org.littletonrobotics.frc2024.subsystems.apriltagvision.AprilTagVision;
import org.littletonrobotics.frc2024.subsystems.apriltagvision.AprilTagVisionConstants;
import org.littletonrobotics.frc2024.subsystems.apriltagvision.AprilTagVisionIO;
import org.littletonrobotics.frc2024.subsystems.apriltagvision.AprilTagVisionIONorthstar;
import org.littletonrobotics.frc2024.subsystems.drive.*;
import org.littletonrobotics.frc2024.subsystems.flywheels.Flywheels;
import org.littletonrobotics.frc2024.subsystems.flywheels.FlywheelsIO;
import org.littletonrobotics.frc2024.subsystems.flywheels.FlywheelsIOSim;
import org.littletonrobotics.frc2024.subsystems.flywheels.FlywheelsIOSparkFlex;
import org.littletonrobotics.frc2024.subsystems.rollers.Rollers;
import org.littletonrobotics.frc2024.subsystems.rollers.RollersSensorsIO;
import org.littletonrobotics.frc2024.subsystems.rollers.RollersSensorsIOReal;
import org.littletonrobotics.frc2024.subsystems.rollers.backpack.Backpack;
import org.littletonrobotics.frc2024.subsystems.rollers.backpack.BackpackIO;
import org.littletonrobotics.frc2024.subsystems.rollers.backpack.BackpackIOSim;
import org.littletonrobotics.frc2024.subsystems.rollers.backpack.BackpackIOSparkFlex;
import org.littletonrobotics.frc2024.subsystems.rollers.feeder.Feeder;
import org.littletonrobotics.frc2024.subsystems.rollers.feeder.FeederIO;
import org.littletonrobotics.frc2024.subsystems.rollers.feeder.FeederIOKrakenFOC;
import org.littletonrobotics.frc2024.subsystems.rollers.feeder.FeederIOSim;
import org.littletonrobotics.frc2024.subsystems.rollers.indexer.Indexer;
import org.littletonrobotics.frc2024.subsystems.rollers.indexer.IndexerIO;
import org.littletonrobotics.frc2024.subsystems.rollers.indexer.IndexerIODevbot;
import org.littletonrobotics.frc2024.subsystems.rollers.indexer.IndexerIOSim;
import org.littletonrobotics.frc2024.subsystems.rollers.intake.Intake;
import org.littletonrobotics.frc2024.subsystems.rollers.intake.IntakeIO;
import org.littletonrobotics.frc2024.subsystems.rollers.intake.IntakeIOKrakenFOC;
import org.littletonrobotics.frc2024.subsystems.rollers.intake.IntakeIOSim;
import org.littletonrobotics.frc2024.subsystems.superstructure.Superstructure;
import org.littletonrobotics.frc2024.subsystems.superstructure.arm.Arm;
import org.littletonrobotics.frc2024.subsystems.superstructure.arm.ArmIO;
import org.littletonrobotics.frc2024.subsystems.superstructure.arm.ArmIOKrakenFOC;
import org.littletonrobotics.frc2024.subsystems.superstructure.arm.ArmIOSim;
import org.littletonrobotics.frc2024.util.Alert;
import org.littletonrobotics.frc2024.util.Alert.AlertType;
import org.littletonrobotics.frc2024.util.AllianceFlipUtil;
import org.littletonrobotics.frc2024.util.OverrideSwitches;
import org.littletonrobotics.junction.networktables.LoggedDashboardChooser;

/**
 * This class is where the bulk of the robot should be declared. Since Command-based is a
 * "declarative" paradigm, very little robot logic should actually be handled in the {@link Robot}
 * periodic methods (other than the scheduler calls). Instead, the structure of the robot (including
 * subsystems, commands, and button mappings) should be declared here.
 */
public class RobotContainer {
  // Load robot state
  private final RobotState robotState = RobotState.getInstance();

  // Subsystems
  private Drive drive;
  private AprilTagVision aprilTagVision;
  private Flywheels flywheels;
  private final Rollers rollers;
  private final Superstructure superstructure;

  // Controller
  private final CommandXboxController controller = new CommandXboxController(0);
  private final OverrideSwitches overrides = new OverrideSwitches(5);
  private final Trigger autoAimDisable = overrides.operatorSwitch(0);
  private final Alert driverDisconnected =
      new Alert("Driver controller disconnected (port 0).", AlertType.WARNING);
  private final Alert overrideDisconnected =
      new Alert("Override controller disconnected (port 5).", AlertType.INFO);

  // Dashboard inputs
  private final LoggedDashboardChooser<Command> autoChooser =
      new LoggedDashboardChooser<>("Auto Choices");

  /** The container for the robot. Contains subsystems, OI devices, and commands. */
  public RobotContainer() {
    // Declare component subsystems (not visible outside constructor)
    Feeder feeder = null;
    Indexer indexer = null;
    Intake intake = null;
    Backpack backpack = null;
    Arm arm = null;
    RollersSensorsIO rollersSensorsIO = null;

    // Create subsystems
    if (Constants.getMode() != Constants.Mode.REPLAY) {
      switch (Constants.getRobot()) {
        case COMPBOT -> {
          drive =
              new Drive(
                  new GyroIOPigeon2(true),
                  new ModuleIOKrakenFOC(DriveConstants.moduleConfigs[0]),
                  new ModuleIOKrakenFOC(DriveConstants.moduleConfigs[1]),
                  new ModuleIOKrakenFOC(DriveConstants.moduleConfigs[2]),
                  new ModuleIOKrakenFOC(DriveConstants.moduleConfigs[3]));
        }
        case DEVBOT -> {
          drive =
              new Drive(
                  new GyroIOPigeon2(false),
                  new ModuleIOSparkMax(DriveConstants.moduleConfigs[0]),
                  new ModuleIOSparkMax(DriveConstants.moduleConfigs[1]),
                  new ModuleIOSparkMax(DriveConstants.moduleConfigs[2]),
                  new ModuleIOSparkMax(DriveConstants.moduleConfigs[3]));
          aprilTagVision =
              new AprilTagVision(
                  new AprilTagVisionIONorthstar(
                      AprilTagVisionConstants.instanceNames[0],
                      AprilTagVisionConstants.cameraIds[0]),
                  new AprilTagVisionIONorthstar(
                      AprilTagVisionConstants.instanceNames[1],
                      AprilTagVisionConstants.cameraIds[1]));
          flywheels = new Flywheels(new FlywheelsIOSparkFlex());

          feeder = new Feeder(new FeederIOKrakenFOC());
          indexer = new Indexer(new IndexerIODevbot());
          intake = new Intake(new IntakeIOKrakenFOC());
          backpack = new Backpack(new BackpackIOSparkFlex());
          rollersSensorsIO = new RollersSensorsIOReal();

          arm = new Arm(new ArmIOKrakenFOC());
        }
        case SIMBOT -> {
          drive =
              new Drive(
                  new GyroIO() {},
                  new ModuleIOSim(DriveConstants.moduleConfigs[0]),
                  new ModuleIOSim(DriveConstants.moduleConfigs[1]),
                  new ModuleIOSim(DriveConstants.moduleConfigs[2]),
                  new ModuleIOSim(DriveConstants.moduleConfigs[3]));
          flywheels = new Flywheels(new FlywheelsIOSim());

          feeder = new Feeder(new FeederIOSim());
          indexer = new Indexer(new IndexerIOSim());
          intake = new Intake(new IntakeIOSim());
          backpack = new Backpack(new BackpackIOSim());
          rollersSensorsIO = new RollersSensorsIO() {};

          arm = new Arm(new ArmIOSim());
        }
      }
    }

    // No-op implementation for replay
    if (drive == null) {
      drive =
          new Drive(
              new GyroIO() {},
              new ModuleIO() {},
              new ModuleIO() {},
              new ModuleIO() {},
              new ModuleIO() {});
    }
    if (aprilTagVision == null) {
      switch (Constants.getRobot()) {
        case DEVBOT ->
            aprilTagVision =
                new AprilTagVision(new AprilTagVisionIO() {}, new AprilTagVisionIO() {});
        default -> aprilTagVision = new AprilTagVision();
      }
    }
    if (flywheels == null) {
      flywheels = new Flywheels(new FlywheelsIO() {});
    }
    if (feeder == null) {
      feeder = new Feeder(new FeederIO() {});
    }
    if (indexer == null) {
      indexer = new Indexer(new IndexerIO() {});
    }
    if (intake == null) {
      intake = new Intake(new IntakeIO() {});
    }
    if (backpack == null) {
      backpack = new Backpack(new BackpackIO() {});
    }
    if (rollersSensorsIO == null) {
      rollersSensorsIO = new RollersSensorsIO() {};
    }
    if (arm == null) {
      arm = new Arm(new ArmIO() {});
    }
    rollers = new Rollers(feeder, indexer, intake, backpack, rollersSensorsIO);
    superstructure = new Superstructure(arm);

    // Configure autos and buttons
    configureAutos();
    configureButtonBindings();
  }

  private void configureAutos() {
    autoChooser.addDefaultOption("Do Nothing", Commands.none());
    AutoCommands autoCommands = new AutoCommands(drive, superstructure);
    autoChooser.addOption("Drive Straight", autoCommands.driveStraight());

    // Set up feedforward characterization
    autoChooser.addOption(
        "Drive FF Characterization",
        new FeedForwardCharacterization(
                drive, drive::runCharacterizationVolts, drive::getCharacterizationVelocity)
            .finallyDo(drive::endCharacterization));
    autoChooser.addOption(
        "Flywheels FF Characterization",
        new FeedForwardCharacterization(
            flywheels, flywheels::runCharacterization, flywheels::getCharacterizationVelocity));
<<<<<<< HEAD
    autoChooser.addOption(
        "Drive Wheel Radius Characterization",
        drive
            .orientModules(Drive.getCircleOrientations())
            .andThen(
                new WheelRadiusCharacterization(
                    drive, WheelRadiusCharacterization.Direction.COUNTER_CLOCKWISE)));
=======
    autoChooser.addOption("Arm FF Characterization", superstructure.runArmCharacterization());
    autoChooser.addOption("Diagnose Arm", superstructure.diagnoseArm());
>>>>>>> ebd42af5
  }

  /**
   * Use this method to define your button->command mappings. Buttons can be created by
   * instantiating a {@link GenericHID} or one of its subclasses ({@link Joystick} or {@link
   * XboxController}), and then passing it to a {@link JoystickButton}.
   */
  private void configureButtonBindings() {
    // Drive commands
    drive.setDefaultCommand(
        drive
            .run(
                () ->
                    drive.acceptTeleopInput(
                        -controller.getLeftY(), -controller.getLeftX(), -controller.getRightX()))
            .withName("Drive Teleop Input"));

    // Aim and rev flywheels
    controller
        .a()
        .whileTrue(
            Commands.startEnd(
                    () ->
                        drive.setHeadingGoal(
                            () -> RobotState.getInstance().getAimingParameters().driveHeading()),
                    drive::clearHeadingGoal)
                .alongWith(
                    Commands.either(
                        superstructure.subwoofer(), superstructure.aim(), autoAimDisable),
                    flywheels.shootCommand())
                .withName("Prepare Shot"));

    // Shoot
    Trigger readyToShoot =
        new Trigger(() -> drive.atHeadingGoal() && superstructure.atGoal() && flywheels.atGoal());
    readyToShoot
        .whileTrue(
            Commands.run(
                () -> controller.getHID().setRumble(GenericHID.RumbleType.kBothRumble, 1.0)))
        .whileFalse(
            Commands.run(
                () -> controller.getHID().setRumble(GenericHID.RumbleType.kBothRumble, 0.0)));
    controller
        .rightTrigger()
        .and(readyToShoot)
        .onTrue(
            Commands.parallel(
                    Commands.waitSeconds(0.5),
                    Commands.waitUntil(controller.rightTrigger().negate()))
                .deadlineWith(
                    rollers.feedShooter(), superstructure.aim(), flywheels.shootCommand()));

    // Intake Floor
    controller
        .leftTrigger()
        .whileTrue(
            superstructure
                .intake()
                .alongWith(
                    Commands.waitUntil(superstructure::atGoal).andThen(rollers.floorIntake()))
                .withName("Floor Intake"));

    // Eject Floor
    controller
        .leftBumper()
        .whileTrue(
            superstructure
                .intake()
                .alongWith(Commands.waitUntil(superstructure::atGoal).andThen(rollers.ejectFloor()))
                .withName("Eject To Floor"));

    // Amp scoring
    controller
        .rightBumper()
        .whileTrue(
            superstructure
                .amp()
                .alongWith(
                    Commands.startEnd(
                        () -> drive.setHeadingGoal(() -> new Rotation2d(-Math.PI / 2.0)),
                        drive::clearHeadingGoal)));
    controller
        .rightBumper()
        .and(controller.rightTrigger())
        .whileTrue(Commands.waitUntil(superstructure::atGoal).andThen(rollers.ampScore()));

    // Shot compensation adjustment
    controller
        .povUp()
        .onTrue(
            Commands.runOnce(() -> RobotState.getInstance().adjustShotCompensationDegrees(0.1)));
    controller
        .povDown()
        .onTrue(
            Commands.runOnce(() -> RobotState.getInstance().adjustShotCompensationDegrees(-0.1)));

    // Reset pose
    controller
        .y()
        .onTrue(
            Commands.runOnce(
                    () ->
                        robotState.resetPose(
                            AllianceFlipUtil.apply(
                                new Pose2d(
                                    Units.inchesToMeters(36.0),
                                    FieldConstants.Speaker.centerSpeakerOpening.getY(),
                                    new Rotation2d()))))
                .ignoringDisable(true));
    controller
        .b()
        .onTrue(
            Commands.runOnce(
                    () ->
                        robotState.resetPose(
                            new Pose2d(
                                robotState.getEstimatedPose().getTranslation(),
                                AllianceFlipUtil.apply(new Rotation2d()))))
                .ignoringDisable(true));
  }

  /** Updates the alerts for disconnected controllers. */
  public void checkControllers() {
    driverDisconnected.set(
        !DriverStation.isJoystickConnected(controller.getHID().getPort())
            || !DriverStation.getJoystickIsXbox(controller.getHID().getPort()));
    overrideDisconnected.set(!overrides.isConnected());
  }

  /**
   * Use this to pass the autonomous command to the main {@link Robot} class.
   *
   * @return the command to run in autonomous
   */
  public Command getAutonomousCommand() {
    return autoChooser.get();
  }
}<|MERGE_RESOLUTION|>--- conflicted
+++ resolved
@@ -222,7 +222,7 @@
         "Flywheels FF Characterization",
         new FeedForwardCharacterization(
             flywheels, flywheels::runCharacterization, flywheels::getCharacterizationVelocity));
-<<<<<<< HEAD
+    autoChooser.addOption("Arm FF Characterization", superstructure.runArmCharacterization());
     autoChooser.addOption(
         "Drive Wheel Radius Characterization",
         drive
@@ -230,10 +230,7 @@
             .andThen(
                 new WheelRadiusCharacterization(
                     drive, WheelRadiusCharacterization.Direction.COUNTER_CLOCKWISE)));
-=======
-    autoChooser.addOption("Arm FF Characterization", superstructure.runArmCharacterization());
     autoChooser.addOption("Diagnose Arm", superstructure.diagnoseArm());
->>>>>>> ebd42af5
   }
 
   /**
