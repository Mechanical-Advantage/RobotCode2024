// Copyright (c) 2024 FRC 6328
// http://github.com/Mechanical-Advantage
//
// Use of this source code is governed by an MIT-style
// license that can be found in the LICENSE file at
// the root directory of this project.

package org.littletonrobotics.frc2024;

import edu.wpi.first.math.geometry.Pose2d;
import edu.wpi.first.math.geometry.Rotation2d;
import edu.wpi.first.wpilibj.DriverStation;
import edu.wpi.first.wpilibj.GenericHID;
import edu.wpi.first.wpilibj.GenericHID.RumbleType;
import edu.wpi.first.wpilibj.Joystick;
import edu.wpi.first.wpilibj.XboxController;
import edu.wpi.first.wpilibj2.command.Command;
import edu.wpi.first.wpilibj2.command.Commands;
import edu.wpi.first.wpilibj2.command.button.CommandXboxController;
import edu.wpi.first.wpilibj2.command.button.JoystickButton;
import edu.wpi.first.wpilibj2.command.button.Trigger;
import java.util.function.Supplier;
import org.littletonrobotics.frc2024.commands.FeedForwardCharacterization;
import org.littletonrobotics.frc2024.commands.StaticCharacterization;
import org.littletonrobotics.frc2024.commands.WheelRadiusCharacterization;
import org.littletonrobotics.frc2024.commands.auto.AutoBuilder;
import org.littletonrobotics.frc2024.subsystems.apriltagvision.AprilTagVision;
import org.littletonrobotics.frc2024.subsystems.apriltagvision.AprilTagVisionIO;
import org.littletonrobotics.frc2024.subsystems.apriltagvision.AprilTagVisionIONorthstar;
import org.littletonrobotics.frc2024.subsystems.drive.*;
import org.littletonrobotics.frc2024.subsystems.flywheels.*;
import org.littletonrobotics.frc2024.subsystems.rollers.Rollers;
import org.littletonrobotics.frc2024.subsystems.rollers.RollersSensorsIO;
import org.littletonrobotics.frc2024.subsystems.rollers.RollersSensorsIOCompbot;
import org.littletonrobotics.frc2024.subsystems.rollers.RollersSensorsIODevbot;
import org.littletonrobotics.frc2024.subsystems.rollers.backpack.Backpack;
import org.littletonrobotics.frc2024.subsystems.rollers.backpack.BackpackIO;
import org.littletonrobotics.frc2024.subsystems.rollers.backpack.BackpackIOKrakenFOC;
import org.littletonrobotics.frc2024.subsystems.rollers.backpack.BackpackIOSim;
import org.littletonrobotics.frc2024.subsystems.rollers.backpack.BackpackIOSparkFlex;
import org.littletonrobotics.frc2024.subsystems.rollers.feeder.Feeder;
import org.littletonrobotics.frc2024.subsystems.rollers.feeder.FeederIO;
import org.littletonrobotics.frc2024.subsystems.rollers.feeder.FeederIOKrakenFOC;
import org.littletonrobotics.frc2024.subsystems.rollers.feeder.FeederIOSim;
import org.littletonrobotics.frc2024.subsystems.rollers.indexer.*;
import org.littletonrobotics.frc2024.subsystems.rollers.intake.Intake;
import org.littletonrobotics.frc2024.subsystems.rollers.intake.IntakeIO;
import org.littletonrobotics.frc2024.subsystems.rollers.intake.IntakeIOKrakenFOC;
import org.littletonrobotics.frc2024.subsystems.rollers.intake.IntakeIOSim;
import org.littletonrobotics.frc2024.subsystems.superstructure.Superstructure;
import org.littletonrobotics.frc2024.subsystems.superstructure.arm.Arm;
import org.littletonrobotics.frc2024.subsystems.superstructure.arm.ArmIO;
import org.littletonrobotics.frc2024.subsystems.superstructure.arm.ArmIOKrakenFOC;
import org.littletonrobotics.frc2024.subsystems.superstructure.arm.ArmIOSim;
import org.littletonrobotics.frc2024.util.Alert;
import org.littletonrobotics.frc2024.util.Alert.AlertType;
import org.littletonrobotics.frc2024.util.AllianceFlipUtil;
import org.littletonrobotics.frc2024.util.OverrideSwitches;
import org.littletonrobotics.junction.networktables.LoggedDashboardChooser;

/**
 * This class is where the bulk of the robot should be declared. Since Command-based is a
 * "declarative" paradigm, very little robot logic should actually be handled in the {@link Robot}
 * periodic methods (other than the scheduler calls). Instead, the structure of the robot (including
 * subsystems, commands, and button mappings) should be declared here.
 */
public class RobotContainer {
  // Load robot state
  private final RobotState robotState = RobotState.getInstance();

  // Subsystems
  private Drive drive;
  private AprilTagVision aprilTagVision;
  private Flywheels flywheels;
  private final Rollers rollers;
  private final Superstructure superstructure;

  // Controller
  private final CommandXboxController controller = new CommandXboxController(0);
  private final CommandXboxController operator = new CommandXboxController(1);
  private final OverrideSwitches overrides = new OverrideSwitches(5);
  private final Trigger robotRelative = overrides.driverSwitch(0);
  private final Trigger armDisable = overrides.driverSwitch(1);
  private final Trigger armCoast = overrides.driverSwitch(2);
  private final Trigger shootPresets = overrides.operatorSwitch(0);
  private final Trigger shootAlignDisable = overrides.operatorSwitch(1);
  private final Trigger lookaheadDisable = overrides.operatorSwitch(2);
  private final Trigger autoDriveDisable = overrides.operatorSwitch(3);
  private final Alert driverDisconnected =
      new Alert("Driver controller disconnected (port 0).", AlertType.WARNING);
  private final Alert overrideDisconnected =
      new Alert("Override controller disconnected (port 5).", AlertType.INFO);
  private boolean podiumShotMode = false;

  // Dashboard inputs
  private final LoggedDashboardChooser<Command> autoChooser =
      new LoggedDashboardChooser<>("Auto Choices");

  /** The container for the robot. Contains subsystems, OI devices, and commands. */
  public RobotContainer() {
    // Declare component subsystems (not visible outside constructor)
    Feeder feeder = null;
    Indexer indexer = null;
    Intake intake = null;
    Backpack backpack = null;
    Arm arm = null;
    RollersSensorsIO rollersSensorsIO = null;

    // Create subsystems
    if (Constants.getMode() != Constants.Mode.REPLAY) {
      switch (Constants.getRobot()) {
        case COMPBOT -> {
          drive =
              new Drive(
                  new GyroIOPigeon2(true),
                  new ModuleIOKrakenFOC(DriveConstants.moduleConfigs[0]),
                  new ModuleIOKrakenFOC(DriveConstants.moduleConfigs[1]),
                  new ModuleIOKrakenFOC(DriveConstants.moduleConfigs[2]),
                  new ModuleIOKrakenFOC(DriveConstants.moduleConfigs[3]));
          aprilTagVision =
              new AprilTagVision(
                  new AprilTagVisionIONorthstar(0),
                  new AprilTagVisionIONorthstar(1),
                  new AprilTagVisionIONorthstar(2),
                  new AprilTagVisionIONorthstar(3));
          flywheels = new Flywheels(new FlywheelsIOKrakenFOC());
          feeder = new Feeder(new FeederIOKrakenFOC());
          indexer = new Indexer(new IndexerIOCompbot());
          intake = new Intake(new IntakeIOKrakenFOC());
          backpack = new Backpack(new BackpackIOKrakenFOC());
          rollersSensorsIO = new RollersSensorsIOCompbot();
          arm = new Arm(new ArmIOKrakenFOC());
        }
        case DEVBOT -> {
          drive =
              new Drive(
                  new GyroIOPigeon2(false),
                  new ModuleIOSparkMax(DriveConstants.moduleConfigs[0]),
                  new ModuleIOSparkMax(DriveConstants.moduleConfigs[1]),
                  new ModuleIOSparkMax(DriveConstants.moduleConfigs[2]),
                  new ModuleIOSparkMax(DriveConstants.moduleConfigs[3]));
          aprilTagVision =
              new AprilTagVision(
                  new AprilTagVisionIONorthstar(0), new AprilTagVisionIONorthstar(1));
          flywheels = new Flywheels(new FlywheelsIOSparkFlex());
          feeder = new Feeder(new FeederIOKrakenFOC());
          indexer = new Indexer(new IndexerIODevbot());
          intake = new Intake(new IntakeIOKrakenFOC());
          backpack = new Backpack(new BackpackIOSparkFlex());
          rollersSensorsIO = new RollersSensorsIODevbot();
          arm = new Arm(new ArmIOKrakenFOC());
        }
        case SIMBOT -> {
          drive =
              new Drive(
                  new GyroIO() {},
                  new ModuleIOSim(DriveConstants.moduleConfigs[0]),
                  new ModuleIOSim(DriveConstants.moduleConfigs[1]),
                  new ModuleIOSim(DriveConstants.moduleConfigs[2]),
                  new ModuleIOSim(DriveConstants.moduleConfigs[3]));
          flywheels = new Flywheels(new FlywheelsIOSim());
          feeder = new Feeder(new FeederIOSim());
          indexer = new Indexer(new IndexerIOSim());
          intake = new Intake(new IntakeIOSim());
          backpack = new Backpack(new BackpackIOSim());
          rollersSensorsIO = new RollersSensorsIO() {};
          arm = new Arm(new ArmIOSim());
        }
      }
    }

    // No-op implementation for replay
    if (drive == null) {
      drive =
          new Drive(
              new GyroIO() {},
              new ModuleIO() {},
              new ModuleIO() {},
              new ModuleIO() {},
              new ModuleIO() {});
    }
    if (aprilTagVision == null) {
      switch (Constants.getRobot()) {
        case COMPBOT ->
            aprilTagVision =
                new AprilTagVision(
                    new AprilTagVisionIO() {},
                    new AprilTagVisionIO() {},
                    new AprilTagVisionIO() {},
                    new AprilTagVisionIO() {});
        case DEVBOT ->
            aprilTagVision =
                new AprilTagVision(new AprilTagVisionIO() {}, new AprilTagVisionIO() {});
        default -> aprilTagVision = new AprilTagVision();
      }
    }
    if (flywheels == null) {
      flywheels = new Flywheels(new FlywheelsIO() {});
    }
    if (feeder == null) {
      feeder = new Feeder(new FeederIO() {});
    }
    if (indexer == null) {
      indexer = new Indexer(new IndexerIO() {});
    }
    if (intake == null) {
      intake = new Intake(new IntakeIO() {});
    }
    if (backpack == null) {
      backpack = new Backpack(new BackpackIO() {});
    }
    if (rollersSensorsIO == null) {
      rollersSensorsIO = new RollersSensorsIO() {};
    }
    if (arm == null) {
      arm = new Arm(new ArmIO() {});
    }
    rollers = new Rollers(feeder, indexer, intake, backpack, rollersSensorsIO);
    superstructure = new Superstructure(arm);

    arm.setOverrides(armDisable, armCoast);
    RobotState.getInstance().setLookaheadDisable(lookaheadDisable);

    // Configure autos and buttons
    configureAutos();
    configureButtonBindings();

    if (Constants.aprilTagType != Constants.AprilTagType.OFFICIAL) {
      new Alert("Non-official april tag layout selected", AlertType.WARNING).set(true);
    }

    if (Constants.tuningMode) {
      new Alert("Tuning mode enabled", AlertType.WARNING).set(true);
    }
  }

  private void configureAutos() {
    AutoBuilder autoBuilder = new AutoBuilder(drive, superstructure, flywheels, rollers);

    autoChooser.addDefaultOption("Do Nothing", Commands.none());
<<<<<<< HEAD
    autoChooser.addOption("Davis Ethical Auto", autoBuilder.davisEthicalAuto());
    autoChooser.addOption("Unethical Auto", autoBuilder.unethicalAuto());
=======
>>>>>>> cfe08b44

    // Set up feedforward characterization
    autoChooser.addOption(
        "Drive FF Characterization",
        new FeedForwardCharacterization(
                drive, drive::runCharacterization, drive::getCharacterizationVelocity)
            .finallyDo(drive::endCharacterization));
    autoChooser.addOption(
        "Flywheels FF Characterization",
        new FeedForwardCharacterization(
            flywheels, flywheels::runCharacterization, flywheels::getCharacterizationVelocity));
    autoChooser.addOption(
        "Arm Static Characterization",
        new StaticCharacterization(
                superstructure,
                superstructure::runArmCharacterization,
                superstructure::getArmCharacterizationVelocity)
            .finallyDo(superstructure::endArmCharacterization));
    autoChooser.addOption(
        "Drive Wheel Radius Characterization",
        drive
            .orientModules(Drive.getCircleOrientations())
            .andThen(
                new WheelRadiusCharacterization(
                    drive, WheelRadiusCharacterization.Direction.COUNTER_CLOCKWISE))
            .withName("Drive Wheel Radius Characterization"));
    autoChooser.addOption("Diagnose Arm", superstructure.diagnoseArm());

    autoChooser.addOption("N4_S0_C21", autoBuilder.N4_S0_C21());
    autoChooser.addOption("N4_S2_C43", autoBuilder.N4_S2_C43());
    autoChooser.addOption("N4_C012", autoBuilder.N4_C012());
    autoChooser.addOption("Davis Ethical Auto", autoBuilder.davisEthicalAuto());
    autoChooser.addOption("N5_S1_C234", autoBuilder.N5_S1_C234());
    autoChooser.addOption("N5_S2_C432", autoBuilder.N5_S2_C432());
    autoChooser.addOption("N5_C012_S0", autoBuilder.N5_C012_S0());
    autoChooser.addOption("N6_S21-C432", autoBuilder.N6_S21_C432());
    autoChooser.addOption("Unethical Auto", autoBuilder.unethicalAuto());
  }

  /**
   * Use this method to define your button->command mappings. Buttons can be created by
   * instantiating a {@link GenericHID} or one of its subclasses ({@link Joystick} or {@link
   * XboxController}), and then passing it to a {@link JoystickButton}.
   */
  private void configureButtonBindings() {
    // ------------- Driver Controls -------------
    // Drive command
    drive.setDefaultCommand(
        drive
            .run(
                () ->
                    drive.acceptTeleopInput(
                        -controller.getLeftY(),
                        -controller.getLeftX(),
                        -controller.getRightX(),
                        robotRelative.getAsBoolean()))
            .withName("Drive Teleop Input"));

    // ------------- Shooting Controls -------------
    // Aim and rev flywheels
    Supplier<Command> superstructureAimCommand =
        () ->
            Commands.either(
                Commands.either(
                    superstructure.podium(), superstructure.subwoofer(), () -> podiumShotMode),
                superstructure.aim(),
                shootPresets);
    Supplier<Command> driveAimCommand =
        () ->
            Commands.either(
                Commands.none(),
                Commands.startEnd(
                    () ->
                        drive.setHeadingGoal(
                            () -> RobotState.getInstance().getAimingParameters().driveHeading()),
                    drive::clearHeadingGoal),
                shootAlignDisable);
    controller
        .a()
        .whileTrue(
            driveAimCommand
                .get()
                .alongWith(superstructureAimCommand.get(), flywheels.shootCommand())
                .withName("Prepare Shot"));
    Trigger readyToShoot =
        new Trigger(() -> drive.atHeadingGoal() && superstructure.atGoal() && flywheels.atGoal());
    controller
        .rightTrigger()
        .and(controller.a())
        .and(readyToShoot)
        .onTrue(
            Commands.parallel(
                    Commands.waitSeconds(0.5),
                    Commands.waitUntil(controller.rightTrigger().negate()))
                .deadlineWith(
                    rollers.setGoalCommand(Rollers.Goal.FEED_TO_SHOOTER),
                    superstructureAimCommand.get(),
                    flywheels.shootCommand()));
    controller
        .a()
        .and(readyToShoot)
        .whileTrue(
            Commands.startEnd(
                () -> {
                  controller.getHID().setRumble(RumbleType.kLeftRumble, 1.0);
                },
                () -> {
                  controller.getHID().setRumble(RumbleType.kBothRumble, 0.0);
                }));

    // ------------- Intake Controls -------------
    // Intake Floor
    controller
        .leftTrigger()
        .whileTrue(
            superstructure
                .intake()
                .alongWith(
                    Commands.waitUntil(superstructure::atGoal)
                        .andThen(rollers.setGoalCommand(Rollers.Goal.FLOOR_INTAKE)))
                .withName("Floor Intake"));

    // Eject Floor
    controller
        .leftBumper()
        .whileTrue(
            superstructure
                .intake()
                .alongWith(
                    Commands.waitUntil(superstructure::atGoal)
                        .andThen(rollers.setGoalCommand(Rollers.Goal.EJECT_TO_FLOOR)))
                .withName("Eject To Floor"));

    // ------------- Amp Scoring Controls -------------
    controller
        .rightBumper()
        .whileTrue(
            superstructure
                .amp()
                .alongWith(
                    Commands.either(
                        Commands.none(),
                        Commands.startEnd(
                            () -> drive.setHeadingGoal(() -> new Rotation2d(-Math.PI / 2.0)),
                            drive::clearHeadingGoal),
                        autoDriveDisable)));
    controller
        .rightBumper()
        .and(controller.rightTrigger())
        .whileTrue(
            Commands.waitUntil(superstructure::atGoal)
                .andThen(rollers.setGoalCommand(Rollers.Goal.AMP_SCORE)));

    // ------------- Operator Controls -------------
    // Adjust shot compensation
    operator
        .povUp()
        .whileTrue(
            Commands.runOnce(() -> RobotState.getInstance().adjustShotCompensationDegrees(0.1))
                .andThen(Commands.waitSeconds(0.05))
                .ignoringDisable(true)
                .repeatedly());
    operator
        .povDown()
        .whileTrue(
            Commands.runOnce(() -> RobotState.getInstance().adjustShotCompensationDegrees(-0.1))
                .andThen(Commands.waitSeconds(0.05))
                .ignoringDisable(true)
                .repeatedly());

    // Adjust arm preset
    operator.a().onTrue(Commands.runOnce(() -> podiumShotMode = !podiumShotMode));

    // Shuffle gamepiece
    operator.b().whileTrue(rollers.shuffle());

    // Reset pose
    controller
        .y()
        .onTrue(
            Commands.runOnce(() -> robotState.resetPose(AllianceFlipUtil.apply(new Pose2d())))
                .ignoringDisable(true));
    controller
        .b()
        .onTrue(
            Commands.runOnce(
                    () ->
                        robotState.resetPose(
                            new Pose2d(
                                robotState.getEstimatedPose().getTranslation(),
                                AllianceFlipUtil.apply(new Rotation2d()))))
                .ignoringDisable(true));
  }

  /** Updates the alerts for disconnected controllers. */
  public void checkControllers() {
    driverDisconnected.set(
        !DriverStation.isJoystickConnected(controller.getHID().getPort())
            || !DriverStation.getJoystickIsXbox(controller.getHID().getPort()));
    overrideDisconnected.set(!overrides.isConnected());
  }

  /**
   * Use this to pass the autonomous command to the main {@link Robot} class.
   *
   * @return the command to run in autonomous
   */
  public Command getAutonomousCommand() {
    return autoChooser.get();
  }
}<|MERGE_RESOLUTION|>--- conflicted
+++ resolved
@@ -238,11 +238,8 @@
     AutoBuilder autoBuilder = new AutoBuilder(drive, superstructure, flywheels, rollers);
 
     autoChooser.addDefaultOption("Do Nothing", Commands.none());
-<<<<<<< HEAD
     autoChooser.addOption("Davis Ethical Auto", autoBuilder.davisEthicalAuto());
     autoChooser.addOption("Unethical Auto", autoBuilder.unethicalAuto());
-=======
->>>>>>> cfe08b44
 
     // Set up feedforward characterization
     autoChooser.addOption(
@@ -270,16 +267,6 @@
                     drive, WheelRadiusCharacterization.Direction.COUNTER_CLOCKWISE))
             .withName("Drive Wheel Radius Characterization"));
     autoChooser.addOption("Diagnose Arm", superstructure.diagnoseArm());
-
-    autoChooser.addOption("N4_S0_C21", autoBuilder.N4_S0_C21());
-    autoChooser.addOption("N4_S2_C43", autoBuilder.N4_S2_C43());
-    autoChooser.addOption("N4_C012", autoBuilder.N4_C012());
-    autoChooser.addOption("Davis Ethical Auto", autoBuilder.davisEthicalAuto());
-    autoChooser.addOption("N5_S1_C234", autoBuilder.N5_S1_C234());
-    autoChooser.addOption("N5_S2_C432", autoBuilder.N5_S2_C432());
-    autoChooser.addOption("N5_C012_S0", autoBuilder.N5_C012_S0());
-    autoChooser.addOption("N6_S21-C432", autoBuilder.N6_S21_C432());
-    autoChooser.addOption("Unethical Auto", autoBuilder.unethicalAuto());
   }
 
   /**
