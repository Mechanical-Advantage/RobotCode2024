// Copyright (c) 2024 FRC 6328
// http://github.com/Mechanical-Advantage
//
// Use of this source code is governed by an MIT-style
// license that can be found in the LICENSE file at
// the root directory of this project.

package org.littletonrobotics.frc2024;

import edu.wpi.first.math.geometry.Pose2d;
import edu.wpi.first.math.geometry.Rotation2d;
import edu.wpi.first.math.util.Units;
import edu.wpi.first.wpilibj.DriverStation;
import edu.wpi.first.wpilibj.GenericHID;
import edu.wpi.first.wpilibj.GenericHID.RumbleType;
import edu.wpi.first.wpilibj.Joystick;
import edu.wpi.first.wpilibj.XboxController;
import edu.wpi.first.wpilibj2.command.Command;
import edu.wpi.first.wpilibj2.command.Commands;
import edu.wpi.first.wpilibj2.command.button.CommandXboxController;
import edu.wpi.first.wpilibj2.command.button.JoystickButton;
import edu.wpi.first.wpilibj2.command.button.Trigger;
import java.util.function.Supplier;
import org.littletonrobotics.frc2024.commands.FeedForwardCharacterization;
import org.littletonrobotics.frc2024.commands.StaticCharacterization;
import org.littletonrobotics.frc2024.commands.WheelRadiusCharacterization;
import org.littletonrobotics.frc2024.commands.auto.AutoCommands;
import org.littletonrobotics.frc2024.subsystems.apriltagvision.AprilTagVision;
import org.littletonrobotics.frc2024.subsystems.apriltagvision.AprilTagVisionIO;
import org.littletonrobotics.frc2024.subsystems.apriltagvision.AprilTagVisionIONorthstar;
import org.littletonrobotics.frc2024.subsystems.drive.*;
import org.littletonrobotics.frc2024.subsystems.flywheels.*;
import org.littletonrobotics.frc2024.subsystems.rollers.Rollers;
import org.littletonrobotics.frc2024.subsystems.rollers.RollersSensorsIO;
import org.littletonrobotics.frc2024.subsystems.rollers.RollersSensorsIOCompbot;
import org.littletonrobotics.frc2024.subsystems.rollers.RollersSensorsIODevbot;
import org.littletonrobotics.frc2024.subsystems.rollers.backpack.Backpack;
import org.littletonrobotics.frc2024.subsystems.rollers.backpack.BackpackIO;
import org.littletonrobotics.frc2024.subsystems.rollers.backpack.BackpackIOKrakenFOC;
import org.littletonrobotics.frc2024.subsystems.rollers.backpack.BackpackIOSim;
import org.littletonrobotics.frc2024.subsystems.rollers.backpack.BackpackIOSparkFlex;
import org.littletonrobotics.frc2024.subsystems.rollers.feeder.Feeder;
import org.littletonrobotics.frc2024.subsystems.rollers.feeder.FeederIO;
import org.littletonrobotics.frc2024.subsystems.rollers.feeder.FeederIOKrakenFOC;
import org.littletonrobotics.frc2024.subsystems.rollers.feeder.FeederIOSim;
import org.littletonrobotics.frc2024.subsystems.rollers.indexer.*;
import org.littletonrobotics.frc2024.subsystems.rollers.intake.Intake;
import org.littletonrobotics.frc2024.subsystems.rollers.intake.IntakeIO;
import org.littletonrobotics.frc2024.subsystems.rollers.intake.IntakeIOKrakenFOC;
import org.littletonrobotics.frc2024.subsystems.rollers.intake.IntakeIOSim;
import org.littletonrobotics.frc2024.subsystems.superstructure.Superstructure;
import org.littletonrobotics.frc2024.subsystems.superstructure.arm.Arm;
import org.littletonrobotics.frc2024.subsystems.superstructure.arm.ArmIO;
import org.littletonrobotics.frc2024.subsystems.superstructure.arm.ArmIOKrakenFOC;
import org.littletonrobotics.frc2024.subsystems.superstructure.arm.ArmIOSim;
import org.littletonrobotics.frc2024.util.*;
import org.littletonrobotics.frc2024.util.Alert.AlertType;
import org.littletonrobotics.junction.networktables.LoggedDashboardChooser;

/**
 * This class is where the bulk of the robot should be declared. Since Command-based is a
 * "declarative" paradigm, very little robot logic should actually be handled in the {@link Robot}
 * periodic methods (other than the scheduler calls). Instead, the structure of the robot (including
 * subsystems, commands, and button mappings) should be declared here.
 */
public class RobotContainer {
  // Load robot state
  private final RobotState robotState = RobotState.getInstance();

  // Subsystems
  private Drive drive;
  private AprilTagVision aprilTagVision;
  private Flywheels flywheels;
  private final Rollers rollers;
  private final Superstructure superstructure;

  // Controller
  private final CommandXboxController controller = new CommandXboxController(0);
  private final CommandXboxController operator = new CommandXboxController(1);
  private final OverrideSwitches overrides = new OverrideSwitches(5);
  private final Trigger robotRelative = overrides.driverSwitch(0);
  private final Trigger armDisable = overrides.driverSwitch(1);
  private final Trigger armCoast = overrides.driverSwitch(2);
  private final Trigger shootPresets = overrides.operatorSwitch(0);
  private final Trigger shootAlignDisable = overrides.operatorSwitch(1);
  private final Trigger lookaheadDisable = overrides.operatorSwitch(2);
  private final Trigger autoDriveDisable = overrides.operatorSwitch(3);
  private final Alert driverDisconnected =
      new Alert("Driver controller disconnected (port 0).", AlertType.WARNING);
  private final Alert operatorDisconnected =
      new Alert("Operator controller disconnected (port 0).", AlertType.WARNING);
  private final Alert overrideDisconnected =
      new Alert("Override controller disconnected (port 5).", AlertType.INFO);

  private boolean podiumShotMode = false;

  // Dashboard inputs
  private final LoggedDashboardChooser<Command> autoChooser =
      new LoggedDashboardChooser<>("Auto Choices");

  /** The container for the robot. Contains subsystems, OI devices, and commands. */
  public RobotContainer() {
    // Declare component subsystems (not visible outside constructor)
    Feeder feeder = null;
    Indexer indexer = null;
    Intake intake = null;
    Backpack backpack = null;
    Arm arm = null;
    RollersSensorsIO rollersSensorsIO = null;

    // Create subsystems
    if (Constants.getMode() != Constants.Mode.REPLAY) {
      switch (Constants.getRobot()) {
        case COMPBOT -> {
          drive =
              new Drive(
                  new GyroIOPigeon2(true),
                  new ModuleIOKrakenFOC(DriveConstants.moduleConfigs[0]),
                  new ModuleIOKrakenFOC(DriveConstants.moduleConfigs[1]),
                  new ModuleIOKrakenFOC(DriveConstants.moduleConfigs[2]),
                  new ModuleIOKrakenFOC(DriveConstants.moduleConfigs[3]));
          aprilTagVision =
              new AprilTagVision(
                  new AprilTagVisionIONorthstar(0),
                  new AprilTagVisionIONorthstar(1),
                  new AprilTagVisionIONorthstar(2),
                  new AprilTagVisionIONorthstar(3));
          flywheels = new Flywheels(new FlywheelsIOKrakenFOC());
          feeder = new Feeder(new FeederIOKrakenFOC());
          indexer = new Indexer(new IndexerIOCompbot());
          intake = new Intake(new IntakeIOKrakenFOC());
          backpack = new Backpack(new BackpackIOKrakenFOC());
          rollersSensorsIO = new RollersSensorsIOCompbot();
          arm = new Arm(new ArmIOKrakenFOC());
        }
        case DEVBOT -> {
          drive =
              new Drive(
                  new GyroIOPigeon2(false),
                  new ModuleIOSparkMax(DriveConstants.moduleConfigs[0]),
                  new ModuleIOSparkMax(DriveConstants.moduleConfigs[1]),
                  new ModuleIOSparkMax(DriveConstants.moduleConfigs[2]),
                  new ModuleIOSparkMax(DriveConstants.moduleConfigs[3]));
          aprilTagVision =
              new AprilTagVision(
                  new AprilTagVisionIONorthstar(0), new AprilTagVisionIONorthstar(1));
          flywheels = new Flywheels(new FlywheelsIOSparkFlex());
          feeder = new Feeder(new FeederIOKrakenFOC());
          indexer = new Indexer(new IndexerIODevbot());
          intake = new Intake(new IntakeIOKrakenFOC());
          backpack = new Backpack(new BackpackIOSparkFlex());
          rollersSensorsIO = new RollersSensorsIODevbot();
          arm = new Arm(new ArmIOKrakenFOC());
        }
        case SIMBOT -> {
          drive =
              new Drive(
                  new GyroIO() {},
                  new ModuleIOSim(DriveConstants.moduleConfigs[0]),
                  new ModuleIOSim(DriveConstants.moduleConfigs[1]),
                  new ModuleIOSim(DriveConstants.moduleConfigs[2]),
                  new ModuleIOSim(DriveConstants.moduleConfigs[3]));
          flywheels = new Flywheels(new FlywheelsIOSim());
          feeder = new Feeder(new FeederIOSim());
          indexer = new Indexer(new IndexerIOSim());
          intake = new Intake(new IntakeIOSim());
          backpack = new Backpack(new BackpackIOSim());
          rollersSensorsIO = new RollersSensorsIO() {};
          arm = new Arm(new ArmIOSim());
        }
      }
    }

    // No-op implementation for replay
    if (drive == null) {
      drive =
          new Drive(
              new GyroIO() {},
              new ModuleIO() {},
              new ModuleIO() {},
              new ModuleIO() {},
              new ModuleIO() {});
    }
    if (aprilTagVision == null) {
      switch (Constants.getRobot()) {
        case COMPBOT ->
            aprilTagVision =
                new AprilTagVision(
                    new AprilTagVisionIO() {},
                    new AprilTagVisionIO() {},
                    new AprilTagVisionIO() {},
                    new AprilTagVisionIO() {});
        case DEVBOT ->
            aprilTagVision =
                new AprilTagVision(new AprilTagVisionIO() {}, new AprilTagVisionIO() {});
        default -> aprilTagVision = new AprilTagVision();
      }
    }
    if (flywheels == null) {
      flywheels = new Flywheels(new FlywheelsIO() {});
    }
    if (feeder == null) {
      feeder = new Feeder(new FeederIO() {});
    }
    if (indexer == null) {
      indexer = new Indexer(new IndexerIO() {});
    }
    if (intake == null) {
      intake = new Intake(new IntakeIO() {});
    }
    if (backpack == null) {
      backpack = new Backpack(new BackpackIO() {});
    }
    if (rollersSensorsIO == null) {
      rollersSensorsIO = new RollersSensorsIO() {};
    }
    if (arm == null) {
      arm = new Arm(new ArmIO() {});
    }
    rollers = new Rollers(feeder, indexer, intake, backpack, rollersSensorsIO);
    superstructure = new Superstructure(arm);

    arm.setOverrides(armDisable, armCoast);
    RobotState.getInstance().setLookaheadDisable(lookaheadDisable);

    // Configure autos and buttons
    configureAutos();
    configureButtonBindings();

    // Alerts for constants
    if (Constants.aprilTagType != Constants.AprilTagType.OFFICIAL) {
      new Alert("Non-official april tag layout selected", AlertType.INFO).set(true);
    }
    if (Constants.tuningMode) {
      new Alert("Tuning mode enabled", AlertType.INFO).set(true);
    }
  }

  private void configureAutos() {
    autoChooser.addDefaultOption("Do Nothing", Commands.none());
    AutoCommands autoCommands = new AutoCommands(drive, superstructure);
    autoChooser.addOption("Drive Straight", autoCommands.driveStraight());

    // Set up feedforward characterization
    autoChooser.addOption(
        "Drive FF Characterization",
        new FeedForwardCharacterization(
                drive, drive::runCharacterization, drive::getCharacterizationVelocity)
            .finallyDo(drive::endCharacterization));
    autoChooser.addOption(
        "Flywheels FF Characterization",
        new FeedForwardCharacterization(
            flywheels, flywheels::runCharacterization, flywheels::getCharacterizationVelocity));
    autoChooser.addOption(
        "Arm Static Characterization",
        new StaticCharacterization(
                superstructure,
                superstructure::runArmCharacterization,
                superstructure::getArmCharacterizationVelocity)
            .finallyDo(superstructure::endArmCharacterization));
    autoChooser.addOption(
        "Drive Wheel Radius Characterization",
        drive
            .orientModules(Drive.getCircleOrientations())
            .andThen(
                new WheelRadiusCharacterization(
                    drive, WheelRadiusCharacterization.Direction.COUNTER_CLOCKWISE))
            .withName("Drive Wheel Radius Characterization"));
    autoChooser.addOption(
        "Diagnose Arm", superstructure.setGoalCommand(Superstructure.Goal.DIAGNOSTIC_ARM));
  }

  /**
   * Use this method to define your button->command mappings. Buttons can be created by
   * instantiating a {@link GenericHID} or one of its subclasses ({@link Joystick} or {@link
   * XboxController}), and then passing it to a {@link JoystickButton}.
   */
  private void configureButtonBindings() {
    // ------------- Driver Controls -------------
    // Drive command
    drive.setDefaultCommand(
        drive
            .run(
                () ->
                    drive.acceptTeleopInput(
                        -controller.getLeftY(),
                        -controller.getLeftX(),
                        -controller.getRightX(),
                        robotRelative.getAsBoolean()))
            .withName("Drive Teleop Input"));

    // ------------- Shooting Controls -------------
    // Aim and rev flywheels
    Supplier<Command> superstructureAimCommand =
        () ->
            Commands.either(
                Commands.either(
                    superstructure.setGoalCommand(Superstructure.Goal.PODIUM),
                    superstructure.setGoalCommand(Superstructure.Goal.SUBWOOFER),
                    () -> podiumShotMode),
                superstructure.setGoalCommand(Superstructure.Goal.AIM),
                shootPresets);
    Supplier<Command> driveAimCommand =
        () ->
            Commands.either(
                Commands.none(),
                Commands.startEnd(
                    () ->
                        drive.setHeadingGoal(
                            () -> RobotState.getInstance().getAimingParameters().driveHeading()),
                    drive::clearHeadingGoal),
                shootAlignDisable);
    controller
        .a()
        .whileTrue(
            driveAimCommand
                .get()
                .alongWith(superstructureAimCommand.get(), flywheels.shootCommand())
                .withName("Prepare Shot"));
    Trigger readyToShoot =
        new Trigger(() -> drive.atHeadingGoal() && superstructure.atGoal() && flywheels.atGoal());
    controller
        .rightTrigger()
        .and(controller.a())
        .and(readyToShoot)
        .onTrue(
            Commands.parallel(
                    Commands.waitSeconds(0.5),
                    Commands.waitUntil(controller.rightTrigger().negate()))
                .deadlineWith(
                    rollers.setGoalCommand(Rollers.Goal.FEED_TO_SHOOTER),
                    superstructureAimCommand.get(),
                    flywheels.shootCommand()));
    controller
        .a()
        .and(readyToShoot)
        .whileTrue(
            Commands.startEnd(
                () -> {
                  controller.getHID().setRumble(RumbleType.kLeftRumble, 1.0);
                },
                () -> {
                  controller.getHID().setRumble(RumbleType.kBothRumble, 0.0);
                }));

    // ------------- Intake Controls -------------
    // Intake Floor
    controller
        .leftTrigger()
        .whileTrue(
            superstructure
                .setGoalCommand(Superstructure.Goal.INTAKE)
                .alongWith(
                    Commands.waitUntil(superstructure::atGoal)
                        .andThen(rollers.setGoalCommand(Rollers.Goal.FLOOR_INTAKE)))
                .withName("Floor Intake"));

    // Eject Floor
    controller
        .leftBumper()
        .whileTrue(
            superstructure
                .setGoalCommand(Superstructure.Goal.INTAKE)
                .alongWith(
                    Commands.waitUntil(superstructure::atGoal)
                        .andThen(rollers.setGoalCommand(Rollers.Goal.EJECT_TO_FLOOR)))
                .withName("Eject To Floor"));

    // ------------- Amp Scoring Controls -------------
    Supplier<Pose2d> ampAlignedPose =
        () -> {
          Pose2d ampCenterRotated =
              AllianceFlipUtil.apply(
                  new Pose2d(FieldConstants.ampCenter, new Rotation2d(-Math.PI / 2.0)));
          return ampCenterRotated.transformBy(
              GeomUtil.toTransform2d(
                  Units.inchesToMeters(20.0) // End of intake bumper to center robot
                      + Units.inchesToMeters(4.0),
                  0));
        };
    controller
        .b()
        .whileTrue(
<<<<<<< HEAD
            Commands.either(
                    Commands.none(),
                    drive.startEnd(
                        () -> drive.setAutoAlignGoal(ampAlignedPose, false),
                        drive::clearAutoAlignGoal),
                    autoDriveDisable)
=======
            superstructure
                .setGoalCommand(Superstructure.Goal.AMP)
>>>>>>> 5f010772
                .alongWith(
                    Commands.waitUntil(
                            () -> {
                              if (autoDriveDisable.getAsBoolean()) return true;
                              Pose2d poseError =
                                  RobotState.getInstance()
                                      .getEstimatedPose()
                                      .relativeTo(ampAlignedPose.get());
                              return poseError.getTranslation().getNorm() <= Units.feetToMeters(2.0)
                                  && Math.abs(poseError.getRotation().getRotations()) <= 0.25;
                            })
                        .andThen(superstructure.amp()),
                    rollers
                        .setGoalCommand(Rollers.Goal.AMP_SCORE)
                        .onlyWhile(controller.rightTrigger())));

    // ------------- Operator Controls -------------
    // Adjust shot compensation
    operator
        .povUp()
        .whileTrue(
            Commands.runOnce(() -> RobotState.getInstance().adjustShotCompensationDegrees(0.1))
                .andThen(Commands.waitSeconds(0.05))
                .ignoringDisable(true)
                .repeatedly());
    operator
        .povDown()
        .whileTrue(
            Commands.runOnce(() -> RobotState.getInstance().adjustShotCompensationDegrees(-0.1))
                .andThen(Commands.waitSeconds(0.05))
                .ignoringDisable(true)
                .repeatedly());

    // Adjust arm preset
    operator.a().onTrue(Commands.runOnce(() -> podiumShotMode = !podiumShotMode));

    // Shuffle gamepiece
    operator.b().whileTrue(rollers.shuffle());

    // Reset heading
    controller
        .y()
        .onTrue(
            Commands.runOnce(
                    () ->
                        robotState.resetPose(
                            new Pose2d(
                                robotState.getEstimatedPose().getTranslation(),
                                AllianceFlipUtil.apply(new Rotation2d()))))
                .ignoringDisable(true));
  }

  /** Updates the alerts for disconnected controllers. */
  public void checkControllers() {
    driverDisconnected.set(
        !DriverStation.isJoystickConnected(controller.getHID().getPort())
            || !DriverStation.getJoystickIsXbox(controller.getHID().getPort()));
    operatorDisconnected.set(
        !DriverStation.isJoystickConnected(operator.getHID().getPort())
            || !DriverStation.getJoystickIsXbox(operator.getHID().getPort()));
    overrideDisconnected.set(!overrides.isConnected());
  }

  /**
   * Use this to pass the autonomous command to the main {@link Robot} class.
   *
   * @return the command to run in autonomous
   */
  public Command getAutonomousCommand() {
    return autoChooser.get();
  }
}<|MERGE_RESOLUTION|>--- conflicted
+++ resolved
@@ -381,17 +381,12 @@
     controller
         .b()
         .whileTrue(
-<<<<<<< HEAD
             Commands.either(
                     Commands.none(),
                     drive.startEnd(
                         () -> drive.setAutoAlignGoal(ampAlignedPose, false),
                         drive::clearAutoAlignGoal),
                     autoDriveDisable)
-=======
-            superstructure
-                .setGoalCommand(Superstructure.Goal.AMP)
->>>>>>> 5f010772
                 .alongWith(
                     Commands.waitUntil(
                             () -> {
@@ -403,7 +398,7 @@
                               return poseError.getTranslation().getNorm() <= Units.feetToMeters(2.0)
                                   && Math.abs(poseError.getRotation().getRotations()) <= 0.25;
                             })
-                        .andThen(superstructure.amp()),
+                        .andThen(superstructure.setGoalWithConstraintsCommand(Superstructure.Goal.AMP, Arm.smoothProfileConstraints.get())),
                     rollers
                         .setGoalCommand(Rollers.Goal.AMP_SCORE)
                         .onlyWhile(controller.rightTrigger())));
