--- conflicted
+++ resolved
@@ -82,17 +82,10 @@
   private final CommandXboxController controller = new CommandXboxController(0);
   private final CommandXboxController operator = new CommandXboxController(1);
   private final OverrideSwitches overrides = new OverrideSwitches(5);
-<<<<<<< HEAD
-  private final Trigger robotRelative = overrides.driverSwitch(0);
-  private final Trigger armDisable = overrides.driverSwitch(1);
-  private final Trigger armCoast = overrides.driverSwitch(2);
-  private final Trigger autoAimDisable = overrides.operatorSwitch(0);
-=======
   private final Trigger armPresetModeEnable = overrides.operatorSwitch(0);
   private final Trigger lookaheadDisable = overrides.operatorSwitch(1);
   private final Trigger autoAlignDisable = overrides.operatorSwitch(2);
   private final Trigger autoAimDisable = overrides.operatorSwitch(3);
->>>>>>> 3e3d2dfa
   private final Alert driverDisconnected =
       new Alert("Driver controller disconnected (port 0).", AlertType.WARNING);
   private final Alert overrideDisconnected =
@@ -216,11 +209,7 @@
     rollers = new Rollers(feeder, indexer, intake, backpack, rollersSensorsIO);
     superstructure = new Superstructure(arm);
 
-<<<<<<< HEAD
-    arm.setOverrides(armDisable, armCoast);
-=======
     RobotState.getInstance().setLookaheadDisable(lookaheadDisable);
->>>>>>> 3e3d2dfa
 
     // Configure autos and buttons
     configureAutos();
@@ -281,10 +270,7 @@
             .run(
                 () ->
                     drive.acceptTeleopInput(
-                        -controller.getLeftY(),
-                        -controller.getLeftX(),
-                        -controller.getRightX(),
-                        robotRelative.getAsBoolean()))
+                        -controller.getLeftY(), -controller.getLeftX(), -controller.getRightX()))
             .withName("Drive Teleop Input"));
 
     // ------------- Shooting Controls -------------
