--- conflicted
+++ resolved
@@ -280,7 +280,6 @@
     superstructure = new Superstructure(arm, climber, backpackActuator);
 
     // Set up subsystems
-    // Set up coast override
     armCoast
         .and(DriverStation::isDisabled)
         .onTrue(Commands.runOnce(() -> coastOverride = true).ignoringDisable(true));
@@ -290,12 +289,8 @@
         .onTrue(Commands.runOnce(() -> coastOverride = false).ignoringDisable(true));
     arm.setOverrides(armDisable, () -> coastOverride);
     climber.setCoastOverride(() -> coastOverride);
+    backpackActuator.setCoastOverride(() -> coastOverride);
     RobotState.getInstance().setLookaheadDisable(lookaheadDisable);
-<<<<<<< HEAD
-=======
-    climber.setCoastOverride(armCoast);
-    backpackActuator.setCoastOverride(armCoast);
->>>>>>> 52483de4
     flywheels.setPrepareShootSupplier(
         () -> {
           return DriverStation.isTeleopEnabled()
