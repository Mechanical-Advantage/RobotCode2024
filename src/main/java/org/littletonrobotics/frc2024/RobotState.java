--- conflicted
+++ resolved
@@ -56,17 +56,10 @@
       new LoggedTunableNumber("RobotState/AutoLookahead", 0.5);
   private static final LoggedTunableNumber lookahead =
       new LoggedTunableNumber("RobotState/lookaheadS", 0.35);
-<<<<<<< HEAD
   private static final LoggedTunableNumber superPoopLookahead =
-      new LoggedTunableNumber("RobotState/superPoopLookahead", 1.0);
-  private static final LoggedTunableNumber nearSpeakerFeet =
-      new LoggedTunableNumber("RobotState/NearSpeakerFeet", 25.0);
-=======
-  private static final LoggedTunableNumber shootingZoneFeet =
-      new LoggedTunableNumber("RobotState/ShootingZoneFeet", 25.0);
+      new LoggedTunableNumber("RobotState/SuperPoopLookahead", 1.0);
   private static final LoggedTunableNumber closeShootingZoneFeet =
       new LoggedTunableNumber("RobotState/CloseShootingZoneFeet", 11.0);
->>>>>>> 71fdea1e
   private static final double poseBufferSizeSeconds = 2.0;
 
   private static final double armAngleCoefficient = 57.254371165197;
@@ -266,14 +259,8 @@
     Translation2d predictedVehicleFixedToTargetTranslation =
         fieldToPredictedVehicleFixed.inverse().transformBy(fieldToTarget).getTranslation();
 
-    Rotation2d vehicleToGoalDirection = predictedVehicleToTargetTranslation.getAngle();
-
     Rotation2d targetVehicleDirection = predictedVehicleFixedToTargetTranslation.getAngle();
     double targetDistance = predictedVehicleToTargetTranslation.getNorm();
-
-    double feedVelocity =
-        robotVelocity.dx * vehicleToGoalDirection.getSin() / targetDistance
-            - robotVelocity.dy * vehicleToGoalDirection.getCos() / targetDistance;
 
     double armAngleDegrees = armAngleCoefficient * Math.pow(targetDistance, armAngleExponent);
     double autoFarArmCorrection =
@@ -320,22 +307,13 @@
         : DriveConstants.moduleLimitsFree;
   }
 
-<<<<<<< HEAD
-  public boolean nearSpeaker() {
+  public boolean inShootingZone() {
     Pose2d robot = AllianceFlipUtil.apply(getEstimatedPose());
     if (robot.getY() <= FieldConstants.Stage.ampLeg.getY()) {
       return robot.getX() <= FieldConstants.wingX;
     } else {
       return robot.getX() <= FieldConstants.fieldLength / 2.0 + 0.5;
     }
-=======
-  public boolean inShootingZone() {
-    return getEstimatedPose()
-            .getTranslation()
-            .getDistance(
-                AllianceFlipUtil.apply(
-                    FieldConstants.Speaker.centerSpeakerOpening.toTranslation2d()))
-        < Units.feetToMeters(shootingZoneFeet.get());
   }
 
   public boolean inCloseShootingZone() {
@@ -345,7 +323,6 @@
                 AllianceFlipUtil.apply(
                     FieldConstants.Speaker.centerSpeakerOpening.toTranslation2d()))
         < Units.feetToMeters(closeShootingZoneFeet.get());
->>>>>>> 71fdea1e
   }
 
   /**
