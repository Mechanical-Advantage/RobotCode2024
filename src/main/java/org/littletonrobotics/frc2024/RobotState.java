// Copyright (c) 2024 FRC 6328
// http://github.com/Mechanical-Advantage
//
// Use of this source code is governed by an MIT-style
// license that can be found in the LICENSE file at
// the root directory of this project.

package org.littletonrobotics.frc2024;

import edu.wpi.first.math.Matrix;
import edu.wpi.first.math.Nat;
import edu.wpi.first.math.VecBuilder;
import edu.wpi.first.math.geometry.*;
import edu.wpi.first.math.interpolation.InterpolatingDoubleTreeMap;
import edu.wpi.first.math.interpolation.TimeInterpolatableBuffer;
import edu.wpi.first.math.kinematics.SwerveDriveKinematics;
import edu.wpi.first.math.kinematics.SwerveDriveWheelPositions;
import edu.wpi.first.math.kinematics.SwerveModulePosition;
import edu.wpi.first.math.numbers.N1;
import edu.wpi.first.math.numbers.N3;
import edu.wpi.first.wpilibj.DriverStation;
import java.util.NoSuchElementException;
import java.util.function.BooleanSupplier;
import lombok.Getter;
import lombok.Setter;
import lombok.experimental.ExtensionMethod;
import org.littletonrobotics.frc2024.subsystems.drive.DriveConstants;
import org.littletonrobotics.frc2024.util.AllianceFlipUtil;
import org.littletonrobotics.frc2024.util.GeomUtil;
import org.littletonrobotics.frc2024.util.LoggedTunableNumber;
import org.littletonrobotics.frc2024.util.NoteVisualizer;
import org.littletonrobotics.frc2024.util.swerve.ModuleLimits;
import org.littletonrobotics.junction.AutoLogOutput;
import org.littletonrobotics.junction.Logger;

@ExtensionMethod({GeomUtil.class})
public class RobotState {
  public record OdometryObservation(
      SwerveDriveWheelPositions wheelPositions, Rotation2d gyroAngle, double timestamp) {}

  public record VisionObservation(Pose2d visionPose, double timestamp, Matrix<N3, N1> stdDevs) {}

  public record AimingParameters(
      Rotation2d driveHeading,
      Rotation2d armAngle,
      double effectiveDistance,
      double driveFeedVelocity) {}

  private static final LoggedTunableNumber autoLookahead =
      new LoggedTunableNumber("RobotState/AutoLookahead", 0.5);
  private static final LoggedTunableNumber lookahead =
      new LoggedTunableNumber("RobotState/lookaheadS", 0.35);
  @Setter private boolean useAutoLookahead = false;
  private static final double poseBufferSizeSeconds = 2.0;

  /** Arm angle look up table key: meters, values: degrees */
  private static final InterpolatingDoubleTreeMap armAngleMap = new InterpolatingDoubleTreeMap();

  @AutoLogOutput @Getter @Setter private boolean flywheelAccelerating = false;

  static {
    armAngleMap.put(1.04, 55.0);
    armAngleMap.put(1.25, 52.0);
    armAngleMap.put(1.5, 46.0);
    armAngleMap.put(1.75, 42.0);
    armAngleMap.put(2.0, 40.0);
    armAngleMap.put(2.25, 37.5);
    armAngleMap.put(2.5, 35.5);
    armAngleMap.put(2.75, 33.25);
    armAngleMap.put(2.94, 32.15);
    armAngleMap.put(3.15, 30.65);
    armAngleMap.put(3.55, 28.75);
    armAngleMap.put(3.75, 28.1);
    armAngleMap.put(4.0, 27.75);
    armAngleMap.put(4.25, 26.8);
    armAngleMap.put(4.5, 25.6);
    armAngleMap.put(8.0, 8.8); // Added in with slope of previous two points to make a best guess
  }

<<<<<<< HEAD
  @AutoLogOutput @Getter @Setter private double shotCompensationDegrees = -1.0;
=======
  @AutoLogOutput @Getter @Setter private double shotCompensationDegrees = -2.0;
>>>>>>> 9c869b7e

  public void adjustShotCompensationDegrees(double deltaDegrees) {
    shotCompensationDegrees += deltaDegrees;
  }

  private static RobotState instance;

  public static RobotState getInstance() {
    if (instance == null) instance = new RobotState();
    return instance;
  }

  // Pose Estimation Members
  private Pose2d odometryPose = new Pose2d();
  private Pose2d estimatedPose = new Pose2d();
  private final TimeInterpolatableBuffer<Pose2d> poseBuffer =
      TimeInterpolatableBuffer.createBuffer(poseBufferSizeSeconds);
  @Getter @Setter private Pose2d trajectorySetpoint = new Pose2d();
  private final Matrix<N3, N1> qStdDevs = new Matrix<>(Nat.N3(), Nat.N1());
  // Odometry
  private final SwerveDriveKinematics kinematics;
  private SwerveDriveWheelPositions lastWheelPositions =
      new SwerveDriveWheelPositions(
          new SwerveModulePosition[] {
            new SwerveModulePosition(),
            new SwerveModulePosition(),
            new SwerveModulePosition(),
            new SwerveModulePosition()
          });
  private Rotation2d lastGyroAngle = new Rotation2d();
  private Twist2d robotVelocity = new Twist2d();
  private Twist2d trajectoryVelocity = new Twist2d();

  /** Cached latest aiming parameters. Calculated in {@code getAimingParameters()} */
  private AimingParameters latestParameters = null;

  @Setter private BooleanSupplier lookaheadDisable = () -> false;

  private RobotState() {
    for (int i = 0; i < 3; ++i) {
      qStdDevs.set(i, 0, Math.pow(DriveConstants.odometryStateStdDevs.get(i, 0), 2));
    }
    kinematics = DriveConstants.kinematics;

    // Setup NoteVisualizer
    NoteVisualizer.setRobotPoseSupplier(this::getEstimatedPose);
  }

  /** Add odometry observation */
  public void addOdometryObservation(OdometryObservation observation) {
    latestParameters = null;
    Twist2d twist = kinematics.toTwist2d(lastWheelPositions, observation.wheelPositions());
    lastWheelPositions = observation.wheelPositions();
    // Check gyro connected
    if (observation.gyroAngle != null) {
      // Update dtheta for twist if gyro connected
      twist =
          new Twist2d(
              twist.dx, twist.dy, observation.gyroAngle().minus(lastGyroAngle).getRadians());
      lastGyroAngle = observation.gyroAngle();
    }
    // Add twist to odometry pose
    odometryPose = odometryPose.exp(twist);
    // Add pose to buffer at timestamp
    poseBuffer.addSample(observation.timestamp(), odometryPose);
    // Calculate diff from last odometry pose and add onto pose estimate
    estimatedPose = estimatedPose.exp(twist);
  }

  public void addVisionObservation(VisionObservation observation) {
    latestParameters = null;
    // If measurement is old enough to be outside the pose buffer's timespan, skip.
    try {
      if (poseBuffer.getInternalBuffer().lastKey() - poseBufferSizeSeconds
          > observation.timestamp()) {
        return;
      }
    } catch (NoSuchElementException ex) {
      return;
    }
    // Get odometry based pose at timestamp
    var sample = poseBuffer.getSample(observation.timestamp());
    if (sample.isEmpty()) {
      // exit if not there
      return;
    }

    // sample --> odometryPose transform and backwards of that
    var sampleToOdometryTransform = new Transform2d(sample.get(), odometryPose);
    var odometryToSampleTransform = new Transform2d(odometryPose, sample.get());
    // get old estimate by applying odometryToSample Transform
    Pose2d estimateAtTime = estimatedPose.plus(odometryToSampleTransform);

    // Calculate 3 x 3 vision matrix
    var r = new double[3];
    for (int i = 0; i < 3; ++i) {
      r[i] = observation.stdDevs().get(i, 0) * observation.stdDevs().get(i, 0);
    }
    // Solve for closed form Kalman gain for continuous Kalman filter with A = 0
    // and C = I. See wpimath/algorithms.md.
    Matrix<N3, N3> visionK = new Matrix<>(Nat.N3(), Nat.N3());
    for (int row = 0; row < 3; ++row) {
      double stdDev = qStdDevs.get(row, 0);
      if (stdDev == 0.0) {
        visionK.set(row, row, 0.0);
      } else {
        visionK.set(row, row, stdDev / (stdDev + Math.sqrt(stdDev * r[row])));
      }
    }
    // difference between estimate and vision pose
    Transform2d transform = new Transform2d(estimateAtTime, observation.visionPose());
    // scale transform by visionK
    var kTimesTransform =
        visionK.times(
            VecBuilder.fill(
                transform.getX(), transform.getY(), transform.getRotation().getRadians()));
    Transform2d scaledTransform =
        new Transform2d(
            kTimesTransform.get(0, 0),
            kTimesTransform.get(1, 0),
            Rotation2d.fromRadians(kTimesTransform.get(2, 0)));

    // Recalculate current estimate by applying scaled transform to old estimate
    // then replaying odometry data
    estimatedPose = estimateAtTime.plus(scaledTransform).plus(sampleToOdometryTransform);
  }

  public void addVelocityData(Twist2d robotVelocity) {
    latestParameters = null;
    this.robotVelocity = robotVelocity;
  }

  public void addTrajectoryVelocityData(Twist2d robotVelocity) {
    if (DriverStation.isAutonomousEnabled()) {
      latestParameters = null;
      trajectoryVelocity = robotVelocity;
    }
  }

  public AimingParameters getAimingParameters() {
    if (latestParameters != null) {
      // Cache previously calculated aiming parameters. Cache is invalidated whenever new
      // observations are added.
      return latestParameters;
    }

    Transform2d fieldToTarget =
        AllianceFlipUtil.apply(FieldConstants.Speaker.centerSpeakerOpening)
            .toTranslation2d()
            .toTransform2d()
            .plus(FudgeFactors.speaker.getTransform());
    Pose2d fieldToPredictedVehicle;
    if (DriverStation.isAutonomousEnabled()) {
      fieldToPredictedVehicle =
          useAutoLookahead
              ? getPredictedPose(autoLookahead.get(), autoLookahead.get())
              : getEstimatedPose();
    } else {
      fieldToPredictedVehicle =
          lookaheadDisable.getAsBoolean()
              ? getEstimatedPose()
              : getPredictedPose(lookahead.get(), lookahead.get());
    }
    Logger.recordOutput("RobotState/AimingParameters/PredictedPose", fieldToPredictedVehicle);

    Pose2d fieldToPredictedVehicleFixed =
        new Pose2d(fieldToPredictedVehicle.getTranslation(), new Rotation2d());

    Translation2d predictedVehicleToTargetTranslation =
        fieldToPredictedVehicle.inverse().transformBy(fieldToTarget).getTranslation();
    Translation2d predictedVehicleFixedToTargetTranslation =
        fieldToPredictedVehicleFixed.inverse().transformBy(fieldToTarget).getTranslation();

    Rotation2d vehicleToGoalDirection = predictedVehicleToTargetTranslation.getAngle();

    Rotation2d targetVehicleDirection = predictedVehicleFixedToTargetTranslation.getAngle();
    double targetDistance = predictedVehicleToTargetTranslation.getNorm();

    double feedVelocity =
        robotVelocity.dx * vehicleToGoalDirection.getSin() / targetDistance
            - robotVelocity.dy * vehicleToGoalDirection.getCos() / targetDistance;

    latestParameters =
        new AimingParameters(
            targetVehicleDirection,
            Rotation2d.fromDegrees(armAngleMap.get(targetDistance) + shotCompensationDegrees),
            targetDistance,
            feedVelocity);
    return latestParameters;
  }

  public ModuleLimits getModuleLimits() {
    return flywheelAccelerating && !DriverStation.isAutonomousEnabled()
        ? DriveConstants.moduleLimitsFlywheelSpinup
        : DriveConstants.moduleLimitsFree;
  }

  /**
   * Reset estimated pose and odometry pose to pose <br>
   * Clear pose buffer
   */
  public void resetPose(Pose2d initialPose) {
    estimatedPose = initialPose;
    odometryPose = initialPose;
    poseBuffer.clear();
  }

  @AutoLogOutput(key = "RobotState/FieldVelocity")
  public Twist2d fieldVelocity() {
    Translation2d linearFieldVelocity =
        new Translation2d(robotVelocity.dx, robotVelocity.dy).rotateBy(estimatedPose.getRotation());
    return new Twist2d(
        linearFieldVelocity.getX(), linearFieldVelocity.getY(), robotVelocity.dtheta);
  }

  @AutoLogOutput(key = "RobotState/EstimatedPose")
  public Pose2d getEstimatedPose() {
    return estimatedPose;
  }

  /**
   * Predicts what our pose will be in the future. Allows separate translation and rotation
   * lookaheads to account for varying latencies in the different measurements.
   *
   * @param translationLookaheadS The lookahead time for the translation of the robot
   * @param rotationLookaheadS The lookahead time for the rotation of the robot
   * @return The predicted pose.
   */
  public Pose2d getPredictedPose(double translationLookaheadS, double rotationLookaheadS) {
    Twist2d velocity = DriverStation.isAutonomousEnabled() ? trajectoryVelocity : robotVelocity;
    return getEstimatedPose()
        .transformBy(
            new Transform2d(
                velocity.dx * translationLookaheadS,
                velocity.dy * translationLookaheadS,
                Rotation2d.fromRadians(velocity.dtheta * rotationLookaheadS)));
  }

  @AutoLogOutput(key = "RobotState/OdometryPose")
  public Pose2d getOdometryPose() {
    return odometryPose;
  }
}<|MERGE_RESOLUTION|>--- conflicted
+++ resolved
@@ -77,11 +77,7 @@
     armAngleMap.put(8.0, 8.8); // Added in with slope of previous two points to make a best guess
   }
 
-<<<<<<< HEAD
-  @AutoLogOutput @Getter @Setter private double shotCompensationDegrees = -1.0;
-=======
   @AutoLogOutput @Getter @Setter private double shotCompensationDegrees = -2.0;
->>>>>>> 9c869b7e
 
   public void adjustShotCompensationDegrees(double deltaDegrees) {
     shotCompensationDegrees += deltaDegrees;
