// Copyright (c) 2024 FRC 6328
// http://github.com/Mechanical-Advantage
//
// Use of this source code is governed by an MIT-style
// license that can be found in the LICENSE file at
// the root directory of this project.

package org.littletonrobotics.frc2024.commands.auto;

import static org.littletonrobotics.frc2024.commands.auto.AutoCommands.*;

import edu.wpi.first.wpilibj.Timer;
import edu.wpi.first.wpilibj2.command.Command;
import edu.wpi.first.wpilibj2.command.Commands;
import java.util.HashMap;
import java.util.List;
import java.util.Map;
import java.util.function.Supplier;
import lombok.RequiredArgsConstructor;
import org.littletonrobotics.frc2024.AutoSelector.AutoQuestionResponse;
<<<<<<< HEAD
=======
import org.littletonrobotics.frc2024.FieldConstants;
>>>>>>> 9c869b7e
import org.littletonrobotics.frc2024.RobotState;
import org.littletonrobotics.frc2024.subsystems.drive.Drive;
import org.littletonrobotics.frc2024.subsystems.drive.trajectory.DriveTrajectories;
import org.littletonrobotics.frc2024.subsystems.drive.trajectory.HolonomicTrajectory;
import org.littletonrobotics.frc2024.subsystems.flywheels.Flywheels;
import org.littletonrobotics.frc2024.subsystems.rollers.Rollers;
import org.littletonrobotics.frc2024.subsystems.superstructure.Superstructure;

@RequiredArgsConstructor
public class AutoBuilder {
  private final Drive drive;
  private final Superstructure superstructure;
  private final Flywheels flywheels;
  private final Rollers rollers;
  private final Supplier<List<AutoQuestionResponse>> responses;

  private static final double preloadDelay = 1.0;
  private static final double spikeIntakeDelay = 0.35;
  private static final double spikeFeedThroughDelay = 0.35;
  private static final double stageAimX = FieldConstants.Stage.center.getX() - 0.3;

  /** All shot compensation values used when shooting corresponding centerline note. */
  private static final Map<Integer, Double> centerlineShotCompensations =
      Map.of(
          0, 0.0,
          1, 0.0,
          2, 0.0,
          3, 0.0,
          4, 0.0);

  /** Command that scores preload. Times out with preloadDelay. */
  private Command scorePreload() {
    return
    // Aim robot at speaker
    aim(drive)
        .withTimeout(preloadDelay)
        .alongWith(
            // Aim superstructure and shoot preload
            Commands.waitUntil(flywheels::atGoal)
                .andThen(feed(rollers))
                .deadlineWith(superstructure.aimWithCompensation(0.0))
                .withTimeout(preloadDelay))
        // Run flywheels
        .deadlineWith(flywheels.shootCommand());
  }

  /** Scores 2 or 3 spike notes. */
  private Command scoreSpikes(AutoQuestionResponse startingLocation, boolean scoresThree) {
    HolonomicTrajectory trajectory =
        new HolonomicTrajectory(
            "spiky_" + startingLocation.toString().toLowerCase() + "Start" + (scoresThree ? 3 : 2));
    final double lastIntakeTime = trajectory.getDuration() - spikeFeedThroughDelay / 2.0;
    double firstIntakeTime = 0;
    double secondIntakeTime = lastIntakeTime;
    switch (startingLocation) {
      case SOURCE, AMP -> {
        firstIntakeTime = 1.2;
        secondIntakeTime = 3.0;
      }
      case CENTER -> {
        firstIntakeTime = 1.3;
        secondIntakeTime = 3.0;
      }
    }

    Timer autoTimer = new Timer();
    final double finalFirstIntakeTime = firstIntakeTime;
    final double finalSecondIntakeTime = secondIntakeTime;
    return Commands.runOnce(autoTimer::restart)
        .andThen(
            followTrajectory(drive, trajectory)
                .alongWith(
                    // Sequence aiming portions
                    Commands.sequence(
                        // Aim first shot
                        Commands.waitUntil(() -> autoTimer.hasElapsed(finalFirstIntakeTime))
                            .andThen(
                                Commands.waitUntil(
                                        () ->
                                            autoTimer.hasElapsed(
                                                finalFirstIntakeTime
                                                    + spikeIntakeDelay
                                                    + shootTimeoutSecs.get()))
                                    .deadlineWith(aim(drive))),

                        // Aim second shot if scoring three spikes
                        Commands.waitUntil(() -> autoTimer.hasElapsed(finalSecondIntakeTime))
                            .andThen(
                                Commands.waitUntil(
                                        () ->
                                            autoTimer.hasElapsed(
                                                finalSecondIntakeTime
                                                    + spikeIntakeDelay
                                                    + shootTimeoutSecs.get()))
                                    .deadlineWith(aim(drive)))
                            .onlyIf(() -> scoresThree)),

                    // Sequence feeding and intaking
                    Commands.either(
                        // If three spike notes
                        Commands.sequence(
                            // Intake and shoot first spike
                            rollers
                                .setGoalCommand(Rollers.Goal.FLOOR_INTAKE)
                                .until(
                                    () ->
                                        autoTimer.hasElapsed(
                                            finalFirstIntakeTime + spikeIntakeDelay)),
                            feed(rollers),
                            // Intake and shoot second spike
                            rollers
                                .setGoalCommand(Rollers.Goal.FLOOR_INTAKE)
                                .until(
                                    () ->
                                        autoTimer.hasElapsed(
                                            finalSecondIntakeTime + spikeIntakeDelay)),
                            feed(rollers),
                            // Intake and shoot third spike
                            rollers
                                .setGoalCommand(Rollers.Goal.QUICK_INTAKE_TO_FEED)
                                .until(
                                    () ->
                                        autoTimer.hasElapsed(
                                            lastIntakeTime + spikeFeedThroughDelay))),

                        // If two spike notes
                        Commands.sequence(
                            // Intake and shoot first spike
                            rollers
                                .setGoalCommand(Rollers.Goal.FLOOR_INTAKE)
                                .until(
                                    () ->
                                        autoTimer.hasElapsed(
                                            finalFirstIntakeTime + spikeIntakeDelay)),
                            feed(rollers),
                            // Intake and shoot second spike
                            rollers
                                .setGoalCommand(Rollers.Goal.QUICK_INTAKE_TO_FEED)
                                .until(
                                    () ->
                                        autoTimer.hasElapsed(
                                            lastIntakeTime + spikeFeedThroughDelay))),
                        () -> scoresThree)))

        // Always aim and run flywheels
        .deadlineWith(superstructure.aimWithCompensation(0.0), flywheels.shootCommand())
        .beforeStarting(() -> RobotState.getInstance().setUseAutoLookahead(true))
        .finallyDo(() -> RobotState.getInstance().setUseAutoLookahead(false));
  }

  /** Scores two centerline notes with the given trajectories. */
  private Command scoreCenterlines(
      HolonomicTrajectory spikeToCenterline1,
      HolonomicTrajectory shotToCenterline2,
      double firstShotCompensation,
      double secondShotCompensation) {
    Timer autoTimer = new Timer();
    return Commands.runOnce(autoTimer::restart)
        .andThen(
            // Drive sequence
            Commands.sequence(
                    followTrajectory(drive, spikeToCenterline1),
                    followTrajectory(drive, shotToCenterline2))
                .alongWith(
                    // Superstructure and rollers sequence
                    Commands.sequence(
                        // Intake and shoot centerline 1
                        waitUntilXCrossed(FieldConstants.wingX, true)
                            .andThen(rollers.setGoalCommand(Rollers.Goal.FLOOR_INTAKE))
                            .until(
                                () ->
                                    autoTimer.hasElapsed(
                                        spikeToCenterline1.getDuration()
                                            - shootTimeoutSecs.get() / 2.0))
                            .andThen(feed(rollers))
                            .deadlineWith(
                                Commands.waitUntil(
                                        () ->
                                            autoTimer.hasElapsed(
                                                spikeToCenterline1.getDuration() - 1.5))
                                    .andThen(
                                        superstructure.aimWithCompensation(firstShotCompensation))),

                        // Intake and shoot centerline 1
                        waitUntilXCrossed(FieldConstants.wingX, true)
                            .andThen(rollers.setGoalCommand(Rollers.Goal.FLOOR_INTAKE))
                            .until(
                                () ->
                                    autoTimer.hasElapsed(
                                        spikeToCenterline1.getDuration()
                                            + shotToCenterline2.getDuration()
                                            - shootTimeoutSecs.get() / 2.0))
                            .andThen(feed(rollers))
                            .deadlineWith(
                                Commands.waitUntil(
                                        () ->
                                            autoTimer.hasElapsed(
                                                spikeToCenterline1.getDuration()
                                                    + shotToCenterline2.getDuration()
                                                    - 1.5))
                                    .andThen(
                                        superstructure.aimWithCompensation(
                                            secondShotCompensation)))))
                // Run flywheels
                .deadlineWith(flywheels.shootCommand()));
  }

  /** Returns ending spike index given starting location and whether scoring three spikes or not. */
  private int calculateFinalSpikeIndex(AutoQuestionResponse startingLocation, boolean scoresThree) {
    if (scoresThree) {
      if (startingLocation.equals(AutoQuestionResponse.AMP)) {
        return 0;
      } else {
        return 2;
      }
    } else {
      if (startingLocation.equals(AutoQuestionResponse.CENTER)) {
        return 2;
      } else {
        return 1;
      }
    }
  }

  /** Returns centerline index given centerline note response. */
  private int calculateCenterlineIndex(AutoQuestionResponse centerlineNote) {
    return switch (centerlineNote) {
      case AMP_WALL -> 4;
      case AMP_MIDDLE -> 3;
      case MIDDLE -> 2;
      default -> 1;
    };
  }

  public Command davisSpikyAuto() {
    List<AutoQuestionResponse> centerlineOptions =
        List.of(
            AutoQuestionResponse.AMP_WALL,
            AutoQuestionResponse.AMP_MIDDLE,
            AutoQuestionResponse.MIDDLE);
    List<AutoQuestionResponse> startingLocations =
        List.of(AutoQuestionResponse.SOURCE, AutoQuestionResponse.CENTER, AutoQuestionResponse.AMP);

    // Set up spike choices
    Map<AutoQuestionResponse, Command> spikeChoices = new HashMap<>();
    for (var startingLocation : startingLocations) {
      spikeChoices.put(
          startingLocation,
          Commands.either(
              scoreSpikes(startingLocation, true),
              scoreSpikes(startingLocation, false),
              () -> responses.get().get(1).equals(AutoQuestionResponse.THREE)));
    }

    // Set up centerline choices
    Map<AutoQuestionResponse, Command> centerlinesChoices = new HashMap<>();
    for (var centerline2 : centerlineOptions) {
      int centerline2Index = calculateCenterlineIndex(centerline2);
      Map<AutoQuestionResponse, Command> centerline1Choices = new HashMap<>();

      for (var centerline1 : centerlineOptions) {
        int centerline1Index = calculateCenterlineIndex(centerline1);
        Map<AutoQuestionResponse, Command> startingLocationChoices = new HashMap<>();

        // Add scoreCenterlines command for each centerline 1 choice and centerline 2 choice
        for (var startingLocation : startingLocations) {
          // Get corresponding trajectories
          HolonomicTrajectory spike3ToCenterline1 =
              new HolonomicTrajectory(
                  "spiky_spike"
                      + calculateFinalSpikeIndex(startingLocation, true)
                      + "ToCenterline"
                      + centerline1Index);
          HolonomicTrajectory spike2ToCenterline1 =
              new HolonomicTrajectory(
                  "spiky_spike"
                      + calculateFinalSpikeIndex(startingLocation, false)
                      + "ToCenterline"
                      + centerline1Index);
          HolonomicTrajectory shotToCenterline2 =
              new HolonomicTrajectory("spiky_shotToCenterline" + centerline2Index);

          // Add scoreCenterlines command based on starting location and whether scoring
          // three or two spike notes
          startingLocationChoices.put(
              startingLocation,
              Commands.either(
                  scoreCenterlines(
                      spike3ToCenterline1,
                      shotToCenterline2,
                      centerlineShotCompensations.get(centerline1Index),
                      centerlineShotCompensations.get(centerline2Index)),
                  scoreCenterlines(
                      spike2ToCenterline1,
                      shotToCenterline2,
                      centerlineShotCompensations.get(centerline1Index),
                      centerlineShotCompensations.get(centerline2Index)),
                  () ->
                      responses
                          .get()
                          .get(1)
                          .equals(AutoQuestionResponse.THREE) // Scores three spikes
                  ));
        }
        centerline1Choices.put(
            centerline1, Commands.select(startingLocationChoices, () -> responses.get().get(0)));
      }
      centerlinesChoices.put(
          centerline2, Commands.select(centerline1Choices, () -> responses.get().get(2)));
    }

    int[] validCenterlineIndices = {2, 3, 4};
    Timer autoTimer = new Timer();
    return Commands.sequence(
        Commands.runOnce(autoTimer::restart),
        // Reset pose and shoot preload
        Commands.select(
            Map.of(
                AutoQuestionResponse.SOURCE,
                resetPose(DriveTrajectories.startingSource),
                AutoQuestionResponse.CENTER,
                resetPose(DriveTrajectories.startingCenter),
                AutoQuestionResponse.AMP,
                resetPose(DriveTrajectories.startingAmp)),
            () -> responses.get().get(0)),
        scorePreload(),
        Commands.runOnce(() -> System.out.println("Preload at: " + autoTimer.get())),

        // Score spike notes
        Commands.select(spikeChoices, () -> responses.get().get(0)),
        Commands.runOnce(() -> System.out.println("Spikes finished at: " + autoTimer.get())),

        // Score centerline notes
        Commands.select(centerlinesChoices, () -> responses.get().get(3)),
        Commands.runOnce(() -> System.out.println("Centerlines finished at: " + autoTimer.get())),

        // Intake missing centerline note
        Commands.select(
                Map.of(
                    2,
                    followTrajectory(drive, new HolonomicTrajectory("spiky_shotToCenterline2")),
                    3,
                    followTrajectory(drive, new HolonomicTrajectory("spiky_shotToCenterline3")),
                    4,
                    followTrajectory(drive, new HolonomicTrajectory("spiky_shotToCenterline4"))),
                () -> {
                  int centerline1 = calculateCenterlineIndex(responses.get().get(2));
                  int centerline2 = calculateCenterlineIndex(responses.get().get(3));
                  int missingCenterline = validCenterlineIndices[0];
                  for (int i = 0; i < 3; i++) {
                    if (missingCenterline != centerline1 && missingCenterline != centerline2) {
                      break;
                    }
                    missingCenterline = validCenterlineIndices[i];
                  }
                  return missingCenterline;
                })
            .deadlineWith(intake(superstructure, rollers)));
  }

  public Command davisSpeedyAuto() {
    return Commands.none();
  }

  public Command davisEthicalAuto() {
    HolonomicTrajectory grabCenterline0 = new HolonomicTrajectory("ethical_grabCenterline0");
    HolonomicTrajectory grabCenterline1 = new HolonomicTrajectory("ethical_grabCenterline1");
    HolonomicTrajectory grabCenterline2 = new HolonomicTrajectory("ethical_grabCenterline2");

    Timer autoTimer = new Timer();
    return Commands.runOnce(autoTimer::restart)
        .andThen(
            // Drive Sequence
            Commands.sequence(
                    resetPose(DriveTrajectories.startingSource),
                    aim(drive).withTimeout(preloadDelay),
                    followTrajectory(drive, grabCenterline0),
                    followTrajectory(drive, grabCenterline1),
                    followTrajectory(drive, grabCenterline2))
                .alongWith(
                    // Superstructure and rollers sequence
                    Commands.sequence(
                            // Score preload
                            Commands.waitUntil(flywheels::atGoal)
                                .andThen(feed(rollers))
                                .deadlineWith(superstructure.aimWithCompensation(0.0))
                                .withTimeout(preloadDelay + shootTimeoutSecs.get()),

                            // Intake and shoot centerline 0
                            waitUntilXCrossed(FieldConstants.wingX, true)
                                .andThen(rollers.setGoalCommand(Rollers.Goal.FLOOR_INTAKE))
                                .until(
                                    () ->
                                        autoTimer.hasElapsed(
                                            preloadDelay
                                                + grabCenterline0.getDuration()
                                                - shootTimeoutSecs.get() / 2.0))
                                .andThen(feed(rollers))
                                .deadlineWith(
                                    Commands.waitUntil(
                                            () ->
                                                autoTimer.hasElapsed(
                                                    grabCenterline0.getDuration() - 1.5))
                                        .andThen(superstructure.aimWithCompensation(0.0))),

                            // Intake and shoot centerline 1
                            waitUntilXCrossed(FieldConstants.wingX, true)
                                .andThen(
                                    rollers
                                        .setGoalCommand(Rollers.Goal.FLOOR_INTAKE)
                                        .until(
                                            () ->
                                                autoTimer.hasElapsed(
                                                    preloadDelay
                                                        + grabCenterline0.getDuration()
                                                        + grabCenterline1.getDuration()
                                                        - shootTimeoutSecs.get() / 2.0))
                                        .andThen(feed(rollers))
                                        .deadlineWith(
                                            waitUntilXCrossed(stageAimX, false)
                                                .andThen(superstructure.aimWithCompensation(0.0)))),

                            // Intake and shoot centerline 2
                            waitUntilXCrossed(FieldConstants.wingX, true)
                                .andThen(
                                    rollers
                                        .setGoalCommand(Rollers.Goal.FLOOR_INTAKE)
                                        .until(
                                            () ->
                                                autoTimer.hasElapsed(
                                                    preloadDelay
                                                        + grabCenterline0.getDuration()
                                                        + grabCenterline1.getDuration()
                                                        + grabCenterline2.getDuration()
                                                        - shootTimeoutSecs.get() / 2.0))
                                        .andThen(feed(rollers))
                                        .deadlineWith(
                                            waitUntilXCrossed(stageAimX, false)
                                                .andThen(superstructure.aimWithCompensation(0.0)))))
                        // Run flywheels
                        .deadlineWith(flywheels.shootCommand())));
  }

  public Command davisUnethicalAuto() {
    return Commands.none();
  }

  public Command davis7NoteAuto() {
    HolonomicTrajectory spikesWithCenterline4 =
        new HolonomicTrajectory("7note_spikesWithCenterline4");
    HolonomicTrajectory centerline3 = new HolonomicTrajectory("7note_centerline3");
    HolonomicTrajectory centerline2 = new HolonomicTrajectory("7note_centerline2");

    final double preloadDelay = 0.8;

    Timer autoTimer = new Timer();
    return Commands.runOnce(autoTimer::restart)
        .andThen(
            // Drive Sequence
            Commands.sequence(
                    resetPose(DriveTrajectories.startingSourceShifted),
                    followTrajectory(drive, spikesWithCenterline4),
                    followTrajectory(drive, centerline3),
                    followTrajectory(drive, centerline2))
                .alongWith(
                    // Superstructure and rollers sequence
                    Commands.sequence(
                        // Shoot preload and start intaking + feeding
                        Commands.runOnce(() -> RobotState.getInstance().setUseAutoLookahead(true)),
                        Commands.waitSeconds(preloadDelay)
                            .andThen(rollers.setGoalCommand(Rollers.Goal.QUICK_INTAKE_TO_FEED))
                            .deadlineWith(superstructure.aimWithCompensation(0.0))
                            .until(() -> autoTimer.hasElapsed(4.5)),
                        Commands.runOnce(() -> RobotState.getInstance().setUseAutoLookahead(false)),

                        // Intake and shoot centerline 4
                        rollers
                            .setGoalCommand(Rollers.Goal.FLOOR_INTAKE)
                            .until(
                                () ->
                                    autoTimer.hasElapsed(
                                        spikesWithCenterline4.getDuration()
                                            - shootTimeoutSecs.get() / 2.0))
                            .andThen(feed(rollers))
                            .deadlineWith(
                                Commands.waitUntil(
                                        () ->
                                            autoTimer.hasElapsed(
                                                spikesWithCenterline4.getDuration() - 1.5))
                                    .andThen(superstructure.aimWithCompensation(0.0))),

                        // Intake and shoot centerline 3
                        rollers
                            .setGoalCommand(Rollers.Goal.FLOOR_INTAKE)
                            .until(
                                () ->
                                    autoTimer.hasElapsed(
                                        spikesWithCenterline4.getDuration()
                                            + centerline3.getDuration()
                                            - shootTimeoutSecs.get() / 2.0))
                            .andThen(feed(rollers))
                            .deadlineWith(
                                Commands.waitUntil(
                                        () ->
                                            autoTimer.hasElapsed(
                                                spikesWithCenterline4.getDuration()
                                                    + centerline3.getDuration()
                                                    - 1.5))
                                    .andThen(superstructure.aimWithCompensation(0.0))),

                        // Intake and shoot centerline 2
                        rollers
                            .setGoalCommand(Rollers.Goal.FLOOR_INTAKE)
                            .until(
                                () ->
                                    autoTimer.hasElapsed(
                                        spikesWithCenterline4.getDuration()
                                            + centerline3.getDuration()
                                            + centerline2.getDuration()
                                            - shootTimeoutSecs.get() / 2.0))
                            .andThen(feed(rollers))
                            .deadlineWith(
                                Commands.waitUntil(
                                        () ->
                                            autoTimer.hasElapsed(
                                                spikesWithCenterline4.getDuration()
                                                    + centerline3.getDuration()
                                                    + centerline2.getDuration()
                                                    - 1.5))
                                    .andThen(superstructure.aimWithCompensation(0.0)))))
                .deadlineWith(flywheels.shootCommand()));
  }
}<|MERGE_RESOLUTION|>--- conflicted
+++ resolved
@@ -18,10 +18,7 @@
 import java.util.function.Supplier;
 import lombok.RequiredArgsConstructor;
 import org.littletonrobotics.frc2024.AutoSelector.AutoQuestionResponse;
-<<<<<<< HEAD
-=======
 import org.littletonrobotics.frc2024.FieldConstants;
->>>>>>> 9c869b7e
 import org.littletonrobotics.frc2024.RobotState;
 import org.littletonrobotics.frc2024.subsystems.drive.Drive;
 import org.littletonrobotics.frc2024.subsystems.drive.trajectory.DriveTrajectories;
@@ -468,90 +465,4 @@
   public Command davisUnethicalAuto() {
     return Commands.none();
   }
-
-  public Command davis7NoteAuto() {
-    HolonomicTrajectory spikesWithCenterline4 =
-        new HolonomicTrajectory("7note_spikesWithCenterline4");
-    HolonomicTrajectory centerline3 = new HolonomicTrajectory("7note_centerline3");
-    HolonomicTrajectory centerline2 = new HolonomicTrajectory("7note_centerline2");
-
-    final double preloadDelay = 0.8;
-
-    Timer autoTimer = new Timer();
-    return Commands.runOnce(autoTimer::restart)
-        .andThen(
-            // Drive Sequence
-            Commands.sequence(
-                    resetPose(DriveTrajectories.startingSourceShifted),
-                    followTrajectory(drive, spikesWithCenterline4),
-                    followTrajectory(drive, centerline3),
-                    followTrajectory(drive, centerline2))
-                .alongWith(
-                    // Superstructure and rollers sequence
-                    Commands.sequence(
-                        // Shoot preload and start intaking + feeding
-                        Commands.runOnce(() -> RobotState.getInstance().setUseAutoLookahead(true)),
-                        Commands.waitSeconds(preloadDelay)
-                            .andThen(rollers.setGoalCommand(Rollers.Goal.QUICK_INTAKE_TO_FEED))
-                            .deadlineWith(superstructure.aimWithCompensation(0.0))
-                            .until(() -> autoTimer.hasElapsed(4.5)),
-                        Commands.runOnce(() -> RobotState.getInstance().setUseAutoLookahead(false)),
-
-                        // Intake and shoot centerline 4
-                        rollers
-                            .setGoalCommand(Rollers.Goal.FLOOR_INTAKE)
-                            .until(
-                                () ->
-                                    autoTimer.hasElapsed(
-                                        spikesWithCenterline4.getDuration()
-                                            - shootTimeoutSecs.get() / 2.0))
-                            .andThen(feed(rollers))
-                            .deadlineWith(
-                                Commands.waitUntil(
-                                        () ->
-                                            autoTimer.hasElapsed(
-                                                spikesWithCenterline4.getDuration() - 1.5))
-                                    .andThen(superstructure.aimWithCompensation(0.0))),
-
-                        // Intake and shoot centerline 3
-                        rollers
-                            .setGoalCommand(Rollers.Goal.FLOOR_INTAKE)
-                            .until(
-                                () ->
-                                    autoTimer.hasElapsed(
-                                        spikesWithCenterline4.getDuration()
-                                            + centerline3.getDuration()
-                                            - shootTimeoutSecs.get() / 2.0))
-                            .andThen(feed(rollers))
-                            .deadlineWith(
-                                Commands.waitUntil(
-                                        () ->
-                                            autoTimer.hasElapsed(
-                                                spikesWithCenterline4.getDuration()
-                                                    + centerline3.getDuration()
-                                                    - 1.5))
-                                    .andThen(superstructure.aimWithCompensation(0.0))),
-
-                        // Intake and shoot centerline 2
-                        rollers
-                            .setGoalCommand(Rollers.Goal.FLOOR_INTAKE)
-                            .until(
-                                () ->
-                                    autoTimer.hasElapsed(
-                                        spikesWithCenterline4.getDuration()
-                                            + centerline3.getDuration()
-                                            + centerline2.getDuration()
-                                            - shootTimeoutSecs.get() / 2.0))
-                            .andThen(feed(rollers))
-                            .deadlineWith(
-                                Commands.waitUntil(
-                                        () ->
-                                            autoTimer.hasElapsed(
-                                                spikesWithCenterline4.getDuration()
-                                                    + centerline3.getDuration()
-                                                    + centerline2.getDuration()
-                                                    - 1.5))
-                                    .andThen(superstructure.aimWithCompensation(0.0)))))
-                .deadlineWith(flywheels.shootCommand()));
-  }
 }