// Copyright (c) 2024 FRC 6328
// http://github.com/Mechanical-Advantage
//
// Use of this source code is governed by an MIT-style
// license that can be found in the LICENSE file at
// the root directory of this project.

package org.littletonrobotics.frc2024.commands.auto;

import static org.littletonrobotics.frc2024.commands.auto.AutoCommands.*;

import edu.wpi.first.wpilibj.Timer;
import edu.wpi.first.wpilibj2.command.Command;
import edu.wpi.first.wpilibj2.command.Commands;
import java.util.HashMap;
import java.util.List;
import java.util.Map;
import java.util.function.Supplier;
import lombok.RequiredArgsConstructor;
import org.littletonrobotics.frc2024.AutoSelector.AutoQuestionResponse;
import org.littletonrobotics.frc2024.FieldConstants;
<<<<<<< HEAD
=======
import org.littletonrobotics.frc2024.RobotState;
>>>>>>> 008b3b29
import org.littletonrobotics.frc2024.subsystems.drive.Drive;
import org.littletonrobotics.frc2024.subsystems.drive.trajectory.DriveTrajectories;
import org.littletonrobotics.frc2024.subsystems.drive.trajectory.HolonomicTrajectory;
import org.littletonrobotics.frc2024.subsystems.flywheels.Flywheels;
import org.littletonrobotics.frc2024.subsystems.rollers.Rollers;
import org.littletonrobotics.frc2024.subsystems.superstructure.Superstructure;

@RequiredArgsConstructor
public class AutoBuilder {
  private final Drive drive;
  private final Superstructure superstructure;
  private final Flywheels flywheels;
  private final Rollers rollers;
  private final Supplier<List<AutoQuestionResponse>> responses;
  private final double aimDelay = 0.5;

  private static final double preloadDelay = 1.0;
  private static final double spikeIntakeDelay = 0.35;
  private static final double spikeFeedThroughDelay = 0.35;
  private static final double stageAimX = FieldConstants.Stage.center.getX() - 0.3;

  /** All shot compensation values used when shooting corresponding centerline note. */
  private static final Map<Integer, Double> centerlineShotCompensations =
      Map.of(
          0, 0.0,
          1, 0.0,
          2, 0.0,
          3, 0.0,
          4, 0.0);

  /** Command that scores preload. Times out with preloadDelay. */
  private Command scorePreload() {
    return
    // Aim robot at speaker
    aim(drive)
        .withTimeout(preloadDelay)
        .alongWith(
            // Aim superstructure and shoot preload
            Commands.waitUntil(flywheels::atGoal)
                .andThen(feed(rollers))
                .deadlineWith(superstructure.aimWithCompensation(0.0))
                .withTimeout(preloadDelay))
        // Run flywheels
        .deadlineWith(flywheels.shootCommand());
  }

  /** Scores 2 or 3 spike notes. */
  private Command scoreSpikes(AutoQuestionResponse startingLocation, boolean scoresThree) {
    HolonomicTrajectory trajectory =
        new HolonomicTrajectory(
            "spiky_" + startingLocation.toString().toLowerCase() + "Start" + (scoresThree ? 3 : 2));
    final double lastIntakeTime = trajectory.getDuration() - spikeFeedThroughDelay / 2.0;
    double firstIntakeTime = 0;
    double secondIntakeTime = lastIntakeTime;
    switch (startingLocation) {
      case SOURCE, AMP -> {
        firstIntakeTime = 1.2;
        secondIntakeTime = 3.0;
      }
      case CENTER -> {
        firstIntakeTime = 1.3;
        secondIntakeTime = 3.0;
      }
    }

    Timer autoTimer = new Timer();
    final double finalFirstIntakeTime = firstIntakeTime;
    final double finalSecondIntakeTime = secondIntakeTime;
    return Commands.runOnce(autoTimer::restart)
        .andThen(
            followTrajectory(drive, trajectory)
                .alongWith(
                    // Sequence aiming portions
                    Commands.sequence(
                        // Aim first shot
                        Commands.waitUntil(() -> autoTimer.hasElapsed(finalFirstIntakeTime))
                            .andThen(
                                Commands.waitUntil(
                                        () ->
                                            autoTimer.hasElapsed(
                                                finalFirstIntakeTime
                                                    + spikeIntakeDelay
                                                    + shootTimeoutSecs.get()))
                                    .deadlineWith(aim(drive))),

                        // Aim second shot if scoring three spikes
                        Commands.waitUntil(() -> autoTimer.hasElapsed(finalSecondIntakeTime))
                            .andThen(
                                Commands.waitUntil(
                                        () ->
                                            autoTimer.hasElapsed(
                                                finalSecondIntakeTime
                                                    + spikeIntakeDelay
                                                    + shootTimeoutSecs.get()))
                                    .deadlineWith(aim(drive)))
                            .onlyIf(() -> scoresThree)),

                    // Sequence feeding and intaking
                    Commands.either(
                        // If three spike notes
                        Commands.sequence(
                            // Intake and shoot first spike
                            rollers
                                .setGoalCommand(Rollers.Goal.FLOOR_INTAKE)
                                .until(
                                    () ->
                                        autoTimer.hasElapsed(
                                            finalFirstIntakeTime + spikeIntakeDelay)),
                            feed(rollers),
                            // Intake and shoot second spike
                            rollers
                                .setGoalCommand(Rollers.Goal.FLOOR_INTAKE)
                                .until(
                                    () ->
                                        autoTimer.hasElapsed(
                                            finalSecondIntakeTime + spikeIntakeDelay)),
                            feed(rollers),
                            // Intake and shoot third spike
                            rollers
                                .setGoalCommand(Rollers.Goal.QUICK_INTAKE_TO_FEED)
                                .until(
                                    () ->
                                        autoTimer.hasElapsed(
                                            lastIntakeTime + spikeFeedThroughDelay))),

                        // If two spike notes
                        Commands.sequence(
                            // Intake and shoot first spike
                            rollers
                                .setGoalCommand(Rollers.Goal.FLOOR_INTAKE)
                                .until(
                                    () ->
                                        autoTimer.hasElapsed(
                                            finalFirstIntakeTime + spikeIntakeDelay)),
                            feed(rollers),
                            // Intake and shoot second spike
                            rollers
                                .setGoalCommand(Rollers.Goal.QUICK_INTAKE_TO_FEED)
                                .until(
                                    () ->
                                        autoTimer.hasElapsed(
                                            lastIntakeTime + spikeFeedThroughDelay))),
                        () -> scoresThree)))

        // Always aim and run flywheels
        .deadlineWith(superstructure.aimWithCompensation(0.0), flywheels.shootCommand())
        .beforeStarting(() -> RobotState.getInstance().setUseAutoLookahead(true))
        .finallyDo(() -> RobotState.getInstance().setUseAutoLookahead(false));
  }

  /** Scores two centerline notes with the given trajectories. */
  private Command scoreCenterlines(
      HolonomicTrajectory spikeToCenterline1,
      HolonomicTrajectory shotToCenterline2,
      double firstShotCompensation,
      double secondShotCompensation) {
    Timer autoTimer = new Timer();
    return Commands.runOnce(autoTimer::restart)
        .andThen(
            // Drive sequence
            Commands.sequence(
                    followTrajectory(drive, spikeToCenterline1),
                    followTrajectory(drive, shotToCenterline2))
                .alongWith(
                    // Superstructure and rollers sequence
                    Commands.sequence(
                        // Intake and shoot centerline 1
                        waitUntilXCrossed(FieldConstants.wingX, true)
                            .andThen(rollers.setGoalCommand(Rollers.Goal.FLOOR_INTAKE))
                            .until(
                                () ->
                                    autoTimer.hasElapsed(
                                        spikeToCenterline1.getDuration()
                                            - shootTimeoutSecs.get() / 2.0))
                            .andThen(feed(rollers))
                            .deadlineWith(
                                Commands.waitUntil(
                                        () ->
                                            autoTimer.hasElapsed(
                                                spikeToCenterline1.getDuration() - 1.5))
                                    .andThen(
                                        superstructure.aimWithCompensation(firstShotCompensation))),

                        // Intake and shoot centerline 1
                        waitUntilXCrossed(FieldConstants.wingX, true)
                            .andThen(rollers.setGoalCommand(Rollers.Goal.FLOOR_INTAKE))
                            .until(
                                () ->
                                    autoTimer.hasElapsed(
                                        spikeToCenterline1.getDuration()
                                            + shotToCenterline2.getDuration()
                                            - shootTimeoutSecs.get() / 2.0))
                            .andThen(feed(rollers))
                            .deadlineWith(
                                Commands.waitUntil(
                                        () ->
                                            autoTimer.hasElapsed(
                                                spikeToCenterline1.getDuration()
                                                    + shotToCenterline2.getDuration()
                                                    - 1.5))
                                    .andThen(
                                        superstructure.aimWithCompensation(
                                            secondShotCompensation)))))
                // Run flywheels
                .deadlineWith(flywheels.shootCommand()));
  }

  /** Returns ending spike index given starting location and whether scoring three spikes or not. */
  private int calculateFinalSpikeIndex(AutoQuestionResponse startingLocation, boolean scoresThree) {
    if (scoresThree) {
      if (startingLocation.equals(AutoQuestionResponse.AMP)) {
        return 0;
      } else {
        return 2;
      }
    } else {
      if (startingLocation.equals(AutoQuestionResponse.CENTER)) {
        return 2;
      } else {
        return 1;
      }
    }
  }

  /** Returns centerline index given centerline note response. */
  private int calculateCenterlineIndex(AutoQuestionResponse centerlineNote) {
    return switch (centerlineNote) {
      case AMP_WALL -> 4;
      case AMP_MIDDLE -> 3;
      case MIDDLE -> 2;
      default -> 1;
    };
  }

  public Command davisSpikyAuto() {
    List<AutoQuestionResponse> centerlineOptions =
        List.of(
            AutoQuestionResponse.AMP_WALL,
            AutoQuestionResponse.AMP_MIDDLE,
            AutoQuestionResponse.MIDDLE);
    List<AutoQuestionResponse> startingLocations =
        List.of(AutoQuestionResponse.SOURCE, AutoQuestionResponse.CENTER, AutoQuestionResponse.AMP);

    // Set up spike choices
    Map<AutoQuestionResponse, Command> spikeChoices = new HashMap<>();
    for (var startingLocation : startingLocations) {
      spikeChoices.put(
          startingLocation,
          Commands.either(
              scoreSpikes(startingLocation, true),
              scoreSpikes(startingLocation, false),
              () -> responses.get().get(1).equals(AutoQuestionResponse.THREE)));
    }

    // Set up centerline choices
    Map<AutoQuestionResponse, Command> centerlinesChoices = new HashMap<>();
    for (var centerline2 : centerlineOptions) {
      int centerline2Index = calculateCenterlineIndex(centerline2);
      Map<AutoQuestionResponse, Command> centerline1Choices = new HashMap<>();

      for (var centerline1 : centerlineOptions) {
        int centerline1Index = calculateCenterlineIndex(centerline1);
        Map<AutoQuestionResponse, Command> startingLocationChoices = new HashMap<>();

        // Add scoreCenterlines command for each centerline 1 choice and centerline 2 choice
        for (var startingLocation : startingLocations) {
          // Get corresponding trajectories
          HolonomicTrajectory spike3ToCenterline1 =
              new HolonomicTrajectory(
                  "spiky_spike"
                      + calculateFinalSpikeIndex(startingLocation, true)
                      + "ToCenterline"
                      + centerline1Index);
          HolonomicTrajectory spike2ToCenterline1 =
              new HolonomicTrajectory(
                  "spiky_spike"
                      + calculateFinalSpikeIndex(startingLocation, false)
                      + "ToCenterline"
                      + centerline1Index);
          HolonomicTrajectory shotToCenterline2 =
              new HolonomicTrajectory("spiky_shotToCenterline" + centerline2Index);

          // Add scoreCenterlines command based on starting location and whether scoring
          // three or two spike notes
          startingLocationChoices.put(
              startingLocation,
              Commands.either(
                  scoreCenterlines(
                      spike3ToCenterline1,
                      shotToCenterline2,
                      centerlineShotCompensations.get(centerline1Index),
                      centerlineShotCompensations.get(centerline2Index)),
                  scoreCenterlines(
                      spike2ToCenterline1,
                      shotToCenterline2,
                      centerlineShotCompensations.get(centerline1Index),
                      centerlineShotCompensations.get(centerline2Index)),
                  () ->
                      responses
                          .get()
                          .get(1)
                          .equals(AutoQuestionResponse.THREE) // Scores three spikes
                  ));
        }
        centerline1Choices.put(
            centerline1, Commands.select(startingLocationChoices, () -> responses.get().get(0)));
      }
      centerlinesChoices.put(
          centerline2, Commands.select(centerline1Choices, () -> responses.get().get(2)));
    }

    int[] validCenterlineIndices = {2, 3, 4};
    Timer autoTimer = new Timer();
    return Commands.sequence(
        Commands.runOnce(autoTimer::restart),
        // Reset pose and shoot preload
        Commands.select(
            Map.of(
                AutoQuestionResponse.SOURCE,
                resetPose(DriveTrajectories.startingSource),
                AutoQuestionResponse.CENTER,
                resetPose(DriveTrajectories.startingCenter),
                AutoQuestionResponse.AMP,
                resetPose(DriveTrajectories.startingAmp)),
            () -> responses.get().get(0)),
        scorePreload(),
        Commands.runOnce(() -> System.out.println("Preload at: " + autoTimer.get())),

        // Score spike notes
        Commands.select(spikeChoices, () -> responses.get().get(0)),
        Commands.runOnce(() -> System.out.println("Spikes finished at: " + autoTimer.get())),

        // Score centerline notes
        Commands.select(centerlinesChoices, () -> responses.get().get(3)),
        Commands.runOnce(() -> System.out.println("Centerlines finished at: " + autoTimer.get())),

        // Intake missing centerline note
        Commands.select(
                Map.of(
                    2,
                    followTrajectory(drive, new HolonomicTrajectory("spiky_shotToCenterline2")),
                    3,
                    followTrajectory(drive, new HolonomicTrajectory("spiky_shotToCenterline3")),
                    4,
                    followTrajectory(drive, new HolonomicTrajectory("spiky_shotToCenterline4"))),
                () -> {
                  int centerline1 = calculateCenterlineIndex(responses.get().get(2));
                  int centerline2 = calculateCenterlineIndex(responses.get().get(3));
                  int missingCenterline = validCenterlineIndices[0];
                  for (int i = 0; i < 3; i++) {
                    if (missingCenterline != centerline1 && missingCenterline != centerline2) {
                      break;
                    }
                    missingCenterline = validCenterlineIndices[i];
                  }
                  return missingCenterline;
                })
            .deadlineWith(intake(superstructure, rollers)));
  }

  public Command davisSpeedyAuto() {

    var grabCenterline4 = new HolonomicTrajectory("speedy_ampToCenterline4");
    var grabCenterline3 = new HolonomicTrajectory("speedy_centerline4ToCenterline3");
    var grabCenterline2 = new HolonomicTrajectory("speedy_centerline3ToCenterline2");
    var grabEjected = new HolonomicTrajectory("speedy_centerline2ToEjectedNote");

    Timer autoTimer = new Timer();
    return Commands.runOnce(autoTimer::restart)
        .andThen(
            Commands.sequence(
                    resetPose(DriveTrajectories.startingAmpWall),
                    followTrajectory(drive, grabCenterline4),
                    followTrajectory(drive, grabCenterline3),
                    followTrajectory(drive, grabCenterline2),
                    followTrajectory(drive, grabEjected))
                .alongWith(
                    Commands.sequence(
                        flywheels
                            .poopCommand()
                            .alongWith(superstructure.setGoalCommand(Superstructure.Goal.STOW))
                            .withTimeout(1),
                        // grab and score centerline 4
                        waitUntilXCrossed(FieldConstants.wingX + 0.85, true)
                            .andThen(waitUntilXCrossed(FieldConstants.wingX + 0.8, false))
                            .deadlineWith(
                                superstructure.setGoalCommand(Superstructure.Goal.INTAKE),
                                rollers.setGoalCommand(Rollers.Goal.FLOOR_INTAKE)),
                        Commands.waitUntil(
                                () ->
                                    autoTimer.hasElapsed(
                                        grabCenterline4.getDuration()
                                            + aimDelay
                                            + shootTimeoutSecs.get()))
                            .andThen(feed(rollers).withTimeout(shootTimeoutSecs.get()))
                            .deadlineWith(superstructure.setGoalCommand(Superstructure.Goal.AIM)),

                        // grab and score centerline 3
                        waitUntilXCrossed(FieldConstants.wingX + 0.85, true)
                            .andThen(waitUntilXCrossed(FieldConstants.wingX + 0.8, false))
                            .deadlineWith(
                                superstructure.setGoalCommand(Superstructure.Goal.INTAKE),
                                rollers.setGoalCommand(Rollers.Goal.FLOOR_INTAKE)),
                        Commands.waitUntil(
                                () ->
                                    autoTimer.hasElapsed(
                                        grabCenterline4.getDuration()
                                            + aimDelay
                                            + grabCenterline3.getDuration()
                                            + aimDelay
                                            + shootTimeoutSecs.get()))
                            .andThen(feed(rollers).withTimeout(shootTimeoutSecs.get()))
                            .deadlineWith(superstructure.setGoalCommand(Superstructure.Goal.AIM)),

                        // grab and score centerline 2
                        waitUntilXCrossed(FieldConstants.wingX + 0.85, true)
                            .andThen(waitUntilXCrossed(FieldConstants.wingX + 0.8, false))
                            .deadlineWith(
                                superstructure.setGoalCommand(Superstructure.Goal.INTAKE),
                                rollers.setGoalCommand(Rollers.Goal.FLOOR_INTAKE)),
                        Commands.waitUntil(
                                () ->
                                    autoTimer.hasElapsed(
                                        grabCenterline4.getDuration()
                                            + aimDelay
                                            + grabCenterline3.getDuration()
                                            + aimDelay
                                            + grabCenterline2.getDuration()
                                            + aimDelay
                                            + shootTimeoutSecs.get()))
                            .alongWith(
                                waitUntilXCrossed(FieldConstants.wingX - 0.85, false)
                                    .andThen(
                                        feed(rollers)
                                            .withTimeout(shootTimeoutSecs.get())
                                            .deadlineWith(
                                                superstructure.setGoalCommand(
                                                    Superstructure.Goal.AIM)))),
                        // grab and score ejected note
                        superstructure
                            .setGoalCommand(Superstructure.Goal.INTAKE)
                            .alongWith(rollers.setGoalCommand(Rollers.Goal.FLOOR_INTAKE))
                            .withTimeout(
                                grabEjected.getDuration() + aimDelay + shootTimeoutSecs.get()),
                        feed(rollers)
                            .withTimeout(shootTimeoutSecs.get())
                            .deadlineWith(
                                superstructure.setGoalCommand(Superstructure.Goal.AIM)))));
  }

  public Command davisEthicalAuto() {
    HolonomicTrajectory grabCenterline0 = new HolonomicTrajectory("ethical_grabCenterline0");
    HolonomicTrajectory grabCenterline1 = new HolonomicTrajectory("ethical_grabCenterline1");
    HolonomicTrajectory grabCenterline2 = new HolonomicTrajectory("ethical_grabCenterline2");

    Timer autoTimer = new Timer();
    return Commands.runOnce(autoTimer::restart)
        .andThen(
            // Drive Sequence
            Commands.sequence(
                    resetPose(DriveTrajectories.startingSource),
                    aim(drive).withTimeout(preloadDelay),
                    followTrajectory(drive, grabCenterline0),
                    followTrajectory(drive, grabCenterline1),
                    followTrajectory(drive, grabCenterline2))
                .alongWith(
                    // Superstructure and rollers sequence
                    Commands.sequence(
                            // Score preload
                            Commands.waitUntil(flywheels::atGoal)
                                .andThen(feed(rollers))
                                .deadlineWith(superstructure.aimWithCompensation(0.0))
                                .withTimeout(preloadDelay + shootTimeoutSecs.get()),

                            // Intake and shoot centerline 0
                            waitUntilXCrossed(FieldConstants.wingX, true)
                                .andThen(rollers.setGoalCommand(Rollers.Goal.FLOOR_INTAKE))
                                .until(
                                    () ->
                                        autoTimer.hasElapsed(
                                            preloadDelay
                                                + grabCenterline0.getDuration()
                                                - shootTimeoutSecs.get() / 2.0))
                                .andThen(feed(rollers))
                                .deadlineWith(
                                    Commands.waitUntil(
                                            () ->
                                                autoTimer.hasElapsed(
                                                    grabCenterline0.getDuration() - 1.5))
                                        .andThen(superstructure.aimWithCompensation(0.0))),

                            // Intake and shoot centerline 1
                            waitUntilXCrossed(FieldConstants.wingX, true)
                                .andThen(
                                    rollers
                                        .setGoalCommand(Rollers.Goal.FLOOR_INTAKE)
                                        .until(
                                            () ->
                                                autoTimer.hasElapsed(
                                                    preloadDelay
                                                        + grabCenterline0.getDuration()
                                                        + grabCenterline1.getDuration()
                                                        - shootTimeoutSecs.get() / 2.0))
                                        .andThen(feed(rollers))
                                        .deadlineWith(
                                            waitUntilXCrossed(stageAimX, false)
                                                .andThen(superstructure.aimWithCompensation(0.0)))),

                            // Intake and shoot centerline 2
                            waitUntilXCrossed(FieldConstants.wingX, true)
                                .andThen(
                                    rollers
                                        .setGoalCommand(Rollers.Goal.FLOOR_INTAKE)
                                        .until(
                                            () ->
                                                autoTimer.hasElapsed(
                                                    preloadDelay
                                                        + grabCenterline0.getDuration()
                                                        + grabCenterline1.getDuration()
                                                        + grabCenterline2.getDuration()
                                                        - shootTimeoutSecs.get() / 2.0))
                                        .andThen(feed(rollers))
                                        .deadlineWith(
                                            waitUntilXCrossed(stageAimX, false)
                                                .andThen(superstructure.aimWithCompensation(0.0)))))
                        // Run flywheels
                        .deadlineWith(flywheels.shootCommand())));
  }

  public Command davisUnethicalAuto() {
    return Commands.none();
  }
}<|MERGE_RESOLUTION|>--- conflicted
+++ resolved
@@ -19,10 +19,7 @@
 import lombok.RequiredArgsConstructor;
 import org.littletonrobotics.frc2024.AutoSelector.AutoQuestionResponse;
 import org.littletonrobotics.frc2024.FieldConstants;
-<<<<<<< HEAD
-=======
 import org.littletonrobotics.frc2024.RobotState;
->>>>>>> 008b3b29
 import org.littletonrobotics.frc2024.subsystems.drive.Drive;
 import org.littletonrobotics.frc2024.subsystems.drive.trajectory.DriveTrajectories;
 import org.littletonrobotics.frc2024.subsystems.drive.trajectory.HolonomicTrajectory;
@@ -401,76 +398,73 @@
                     followTrajectory(drive, grabEjected))
                 .alongWith(
                     Commands.sequence(
-                        flywheels
-                            .poopCommand()
-                            .alongWith(superstructure.setGoalCommand(Superstructure.Goal.STOW))
-                            .withTimeout(1),
-                        // grab and score centerline 4
-                        waitUntilXCrossed(FieldConstants.wingX + 0.85, true)
-                            .andThen(waitUntilXCrossed(FieldConstants.wingX + 0.8, false))
-                            .deadlineWith(
-                                superstructure.setGoalCommand(Superstructure.Goal.INTAKE),
-                                rollers.setGoalCommand(Rollers.Goal.FLOOR_INTAKE)),
-                        Commands.waitUntil(
-                                () ->
-                                    autoTimer.hasElapsed(
-                                        grabCenterline4.getDuration()
-                                            + aimDelay
-                                            + shootTimeoutSecs.get()))
-                            .andThen(feed(rollers).withTimeout(shootTimeoutSecs.get()))
-                            .deadlineWith(superstructure.setGoalCommand(Superstructure.Goal.AIM)),
-
-                        // grab and score centerline 3
-                        waitUntilXCrossed(FieldConstants.wingX + 0.85, true)
-                            .andThen(waitUntilXCrossed(FieldConstants.wingX + 0.8, false))
-                            .deadlineWith(
-                                superstructure.setGoalCommand(Superstructure.Goal.INTAKE),
-                                rollers.setGoalCommand(Rollers.Goal.FLOOR_INTAKE)),
-                        Commands.waitUntil(
-                                () ->
-                                    autoTimer.hasElapsed(
-                                        grabCenterline4.getDuration()
-                                            + aimDelay
-                                            + grabCenterline3.getDuration()
-                                            + aimDelay
-                                            + shootTimeoutSecs.get()))
-                            .andThen(feed(rollers).withTimeout(shootTimeoutSecs.get()))
-                            .deadlineWith(superstructure.setGoalCommand(Superstructure.Goal.AIM)),
-
-                        // grab and score centerline 2
-                        waitUntilXCrossed(FieldConstants.wingX + 0.85, true)
-                            .andThen(waitUntilXCrossed(FieldConstants.wingX + 0.8, false))
-                            .deadlineWith(
-                                superstructure.setGoalCommand(Superstructure.Goal.INTAKE),
-                                rollers.setGoalCommand(Rollers.Goal.FLOOR_INTAKE)),
-                        Commands.waitUntil(
-                                () ->
-                                    autoTimer.hasElapsed(
-                                        grabCenterline4.getDuration()
-                                            + aimDelay
-                                            + grabCenterline3.getDuration()
-                                            + aimDelay
-                                            + grabCenterline2.getDuration()
-                                            + aimDelay
-                                            + shootTimeoutSecs.get()))
-                            .alongWith(
-                                waitUntilXCrossed(FieldConstants.wingX - 0.85, false)
-                                    .andThen(
-                                        feed(rollers)
-                                            .withTimeout(shootTimeoutSecs.get())
-                                            .deadlineWith(
-                                                superstructure.setGoalCommand(
-                                                    Superstructure.Goal.AIM)))),
-                        // grab and score ejected note
-                        superstructure
-                            .setGoalCommand(Superstructure.Goal.INTAKE)
-                            .alongWith(rollers.setGoalCommand(Rollers.Goal.FLOOR_INTAKE))
-                            .withTimeout(
-                                grabEjected.getDuration() + aimDelay + shootTimeoutSecs.get()),
-                        feed(rollers)
-                            .withTimeout(shootTimeoutSecs.get())
-                            .deadlineWith(
-                                superstructure.setGoalCommand(Superstructure.Goal.AIM)))));
+                            Commands.waitSeconds(1),
+                            feed(rollers),
+                            // grab and score centerline 4
+                            waitUntilXCrossed(FieldConstants.wingX, true)
+                                .andThen(rollers.setGoalCommand(Rollers.Goal.FLOOR_INTAKE))
+                                .until(
+                                    () ->
+                                        autoTimer.hasElapsed(
+                                            grabCenterline4.getDuration()
+                                                - shootTimeoutSecs.get() / 2.0))
+                                .andThen(feed(rollers).withTimeout(shootTimeoutSecs.get()))
+                                .deadlineWith(
+                                    Commands.waitUntil(
+                                            () ->
+                                                autoTimer.hasElapsed(
+                                                    grabCenterline4.getDuration() - 1.5))
+                                        .andThen(superstructure.aimWithCompensation(0.0))),
+
+                            // grab and score centerline 3
+                            waitUntilXCrossed(FieldConstants.wingX, true)
+                                .andThen(
+                                    rollers
+                                        .setGoalCommand(Rollers.Goal.FLOOR_INTAKE)
+                                        .until(
+                                            () ->
+                                                autoTimer.hasElapsed(
+                                                    grabCenterline4.getDuration()
+                                                        + grabCenterline3.getDuration()
+                                                        - shootTimeoutSecs.get() / 2.0))
+                                        .andThen(feed(rollers))
+                                        .deadlineWith(
+                                            Commands.waitUntil(
+                                                    () ->
+                                                        autoTimer.hasElapsed(
+                                                            grabCenterline4.getDuration()
+                                                                + grabCenterline3.getDuration()
+                                                                - 1.5))
+                                                .andThen(superstructure.aimWithCompensation(0.0)))),
+
+                            // grab and score centerline 2
+                            waitUntilXCrossed(FieldConstants.wingX, true)
+                                .andThen(
+                                    rollers
+                                        .setGoalCommand(Rollers.Goal.FLOOR_INTAKE)
+                                        .until(
+                                            () ->
+                                                autoTimer.hasElapsed(
+                                                    +grabCenterline4.getDuration()
+                                                        + grabCenterline3.getDuration()
+                                                        + grabCenterline2.getDuration()
+                                                        - shootTimeoutSecs.get() / 2.0))
+                                        .andThen(feed(rollers))
+                                        .deadlineWith(
+                                            waitUntilXCrossed(stageAimX, false)
+                                                .andThen(superstructure.aimWithCompensation(0.0)))),
+                            // grab and score ejected note
+                            superstructure
+                                .setGoalCommand(Superstructure.Goal.INTAKE)
+                                .alongWith(rollers.setGoalCommand(Rollers.Goal.FLOOR_INTAKE))
+                                .withTimeout(grabEjected.getDuration())
+                                .andThen(aim(drive).withTimeout(.5)),
+                            feed(rollers)
+                                .deadlineWith(
+                                    superstructure
+                                        .setGoalCommand(Superstructure.Goal.AIM)
+                                        .withTimeout(aimDelay)))
+                        .alongWith(flywheels.shootCommand())));
   }
 
   public Command davisEthicalAuto() {
