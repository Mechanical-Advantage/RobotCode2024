// Copyright (c) 2024 FRC 6328
// http://github.com/Mechanical-Advantage
//
// Use of this source code is governed by an MIT-style
// license that can be found in the LICENSE file at
// the root directory of this project.

package org.littletonrobotics.frc2024.subsystems.drive;

import edu.wpi.first.math.geometry.Pose2d;
import edu.wpi.first.math.geometry.Rotation2d;
import edu.wpi.first.math.geometry.Translation2d;
import edu.wpi.first.math.kinematics.*;
import edu.wpi.first.wpilibj.DriverStation;
import edu.wpi.first.wpilibj.Timer;
import edu.wpi.first.wpilibj2.command.Command;
import edu.wpi.first.wpilibj2.command.SubsystemBase;
import java.util.*;
import java.util.concurrent.ArrayBlockingQueue;
import java.util.concurrent.locks.Lock;
import java.util.concurrent.locks.ReentrantLock;
import java.util.function.Supplier;
import java.util.stream.IntStream;
import lombok.Getter;
import lombok.experimental.ExtensionMethod;
import org.littletonrobotics.frc2024.Constants;
import org.littletonrobotics.frc2024.RobotState;
import org.littletonrobotics.frc2024.subsystems.drive.controllers.AutoAlignController;
import org.littletonrobotics.frc2024.subsystems.drive.controllers.HeadingController;
import org.littletonrobotics.frc2024.subsystems.drive.controllers.TeleopDriveController;
import org.littletonrobotics.frc2024.subsystems.drive.controllers.TrajectoryController;
import org.littletonrobotics.frc2024.subsystems.drive.trajectory.HolonomicTrajectory;
import org.littletonrobotics.frc2024.util.EqualsUtil;
import org.littletonrobotics.frc2024.util.GeomUtil;
import org.littletonrobotics.frc2024.util.LoggedTunableNumber;
import org.littletonrobotics.frc2024.util.swerve.ModuleLimits;
import org.littletonrobotics.frc2024.util.swerve.SwerveSetpoint;
import org.littletonrobotics.frc2024.util.swerve.SwerveSetpointGenerator;
import org.littletonrobotics.junction.AutoLog;
import org.littletonrobotics.junction.AutoLogOutput;
import org.littletonrobotics.junction.Logger;

@ExtensionMethod({GeomUtil.class})
public class Drive extends SubsystemBase {
  private static final LoggedTunableNumber coastWaitTime =
      new LoggedTunableNumber("Drive/CoastWaitTimeSeconds", 0.5);
  private static final LoggedTunableNumber coastMetersPerSecThreshold =
      new LoggedTunableNumber("Drive/CoastMetersPerSecThreshold", 0.05);

  public enum DriveMode {
    /** Driving with input from driver joysticks. (Default) */
    TELEOP,

    /** Driving based on a trajectory. */
    TRAJECTORY,

    /** Driving to a location on the field automatically. */
    AUTO_ALIGN,

    /** Characterizing (modules oriented forwards, motor outputs supplied externally). */
    CHARACTERIZATION,

    /** Running wheel radius characterization routine (spinning in circle) */
    WHEEL_RADIUS_CHARACTERIZATION
  }

  @AutoLog
  public static class OdometryTimestampInputs {
    public double[] timestamps = new double[] {};
  }

  public static final Lock odometryLock = new ReentrantLock();
  public static final Queue<Double> timestampQueue = new ArrayBlockingQueue<>(100);

  private final OdometryTimestampInputsAutoLogged odometryTimestampInputs =
      new OdometryTimestampInputsAutoLogged();
  private final GyroIO gyroIO;
  private final GyroIOInputsAutoLogged gyroInputs = new GyroIOInputsAutoLogged();
  private final Module[] modules = new Module[4];

  // Store previous positions and time for filtering odometry data
  private SwerveDriveWheelPositions lastPositions = null;
  private double lastTime = 0.0;

  /** Active drive mode. */
  private DriveMode currentDriveMode = DriveMode.TELEOP;

  private double characterizationInput = 0.0;
  private boolean modulesOrienting = false;
  private final Timer lastMovementTimer = new Timer();

  @Getter
  @AutoLogOutput(key = "Drive/BrakeModeEnabled")
  private boolean brakeModeEnabled = true;

  private ChassisSpeeds desiredSpeeds = new ChassisSpeeds();
  private final ModuleLimits currentModuleLimits = DriveConstants.moduleLimits;
  private SwerveSetpoint currentSetpoint =
      new SwerveSetpoint(
          new ChassisSpeeds(),
          new SwerveModuleState[] {
            new SwerveModuleState(),
            new SwerveModuleState(),
            new SwerveModuleState(),
            new SwerveModuleState()
          });
  private final SwerveSetpointGenerator setpointGenerator;

  private final TeleopDriveController teleopDriveController;
  private TrajectoryController trajectoryController = null;
  private AutoAlignController autoAlignController = null;
  private HeadingController headingController = null;

  public Drive(GyroIO gyroIO, ModuleIO fl, ModuleIO fr, ModuleIO bl, ModuleIO br) {
    this.gyroIO = gyroIO;
    modules[0] = new Module(fl, 0);
    modules[1] = new Module(fr, 1);
    modules[2] = new Module(bl, 2);
    modules[3] = new Module(br, 3);
    lastMovementTimer.start();
    setBrakeMode(true);

    setpointGenerator =
        SwerveSetpointGenerator.builder()
            .kinematics(DriveConstants.kinematics)
            .moduleLocations(DriveConstants.moduleTranslations)
            .build();
    teleopDriveController = new TeleopDriveController();
  }

  public void periodic() {
    // Update & process inputs
    odometryLock.lock();
    // Read timestamps from odometry thread and fake sim timestamps
    odometryTimestampInputs.timestamps =
        timestampQueue.stream().mapToDouble(Double::valueOf).toArray();
    if (odometryTimestampInputs.timestamps.length == 0) {
      odometryTimestampInputs.timestamps = new double[] {Timer.getFPGATimestamp()};
    }
    timestampQueue.clear();
    Logger.processInputs("Drive/OdometryTimestamps", odometryTimestampInputs);
    // Read inputs from gyro
    gyroIO.updateInputs(gyroInputs);
    Logger.processInputs("Drive/Gyro", gyroInputs);
    // Read inputs from modules
    Arrays.stream(modules).forEach(Module::updateInputs);
    odometryLock.unlock();

    // Calculate the min odometry position updates across all modules
    int minOdometryUpdates =
        IntStream.of(
                odometryTimestampInputs.timestamps.length,
                Arrays.stream(modules)
                    .mapToInt(module -> module.getModulePositions().length)
                    .min()
                    .orElse(0))
            .min()
            .orElse(0);
    if (gyroInputs.connected) {
      minOdometryUpdates = Math.min(gyroInputs.odometryYawPositions.length, minOdometryUpdates);
    }
    // Pass odometry data to robot state
    for (int i = 0; i < minOdometryUpdates; i++) {
      int odometryIndex = i;
      Rotation2d yaw = gyroInputs.connected ? gyroInputs.odometryYawPositions[i] : null;
      // Get all four swerve module positions at that odometry update
      // and store in SwerveDriveWheelPositions object
      SwerveDriveWheelPositions wheelPositions =
          new SwerveDriveWheelPositions(
              Arrays.stream(modules)
                  .map(module -> module.getModulePositions()[odometryIndex])
                  .toArray(SwerveModulePosition[]::new));
      // Filtering based on delta wheel positions
      boolean includeMeasurement = true;
      if (lastPositions != null) {
        double dt = odometryTimestampInputs.timestamps[i] - lastTime;
        for (int j = 0; j < modules.length; j++) {
          double velocity =
              (wheelPositions.positions[j].distanceMeters
                      - lastPositions.positions[j].distanceMeters)
                  / dt;
          double omega =
              wheelPositions.positions[j].angle.minus(lastPositions.positions[j].angle).getRadians()
                  / dt;
          // Check if delta is too large
          if (Math.abs(omega) > currentModuleLimits.maxSteeringVelocity() * 5.0
              || Math.abs(velocity) > currentModuleLimits.maxDriveVelocity() * 5.0) {
            includeMeasurement = false;
            break;
          }
        }
      }
      // If delta isn't too large we can include the measurement.
      if (includeMeasurement) {
        lastPositions = wheelPositions;
        RobotState.getInstance()
            .addOdometryObservation(
                new RobotState.OdometryObservation(
                    wheelPositions, yaw, odometryTimestampInputs.timestamps[i]));
        lastTime = odometryTimestampInputs.timestamps[i];
      }
    }

    // Update current velocities use gyro when possible
    ChassisSpeeds robotRelativeVelocity = getSpeeds();
    robotRelativeVelocity.omegaRadiansPerSecond =
        gyroInputs.connected
            ? gyroInputs.yawVelocityRadPerSec
            : robotRelativeVelocity.omegaRadiansPerSecond;
    RobotState.getInstance().addVelocityData(robotRelativeVelocity.toTwist2d());

    // Update brake mode
    // Reset movement timer if moved
    if (Arrays.stream(modules)
        .anyMatch(module -> module.getVelocityMetersPerSec() > coastMetersPerSecThreshold.get())) {
      lastMovementTimer.reset();
    }
    if (DriverStation.isEnabled()) {
      setBrakeMode(true); // Always in brake mode during teleop
    } else if (lastMovementTimer.hasElapsed(coastWaitTime.get())) {
      setBrakeMode(false);
    }

    // Run drive based on current mode
    ChassisSpeeds teleopSpeeds = teleopDriveController.update();
    switch (currentDriveMode) {
      case TELEOP -> {
        // Plain teleop drive
        desiredSpeeds = teleopSpeeds;
        // Add auto aim if present
        if (headingController != null) {
          desiredSpeeds.omegaRadiansPerSecond = headingController.update();
        }
      }
      case TRAJECTORY -> {
        // Run trajectory
        desiredSpeeds = trajectoryController.update();
      }
      case AUTO_ALIGN -> {
        // Run auto align with drive input
        desiredSpeeds = autoAlignController.update();
        desiredSpeeds.vxMetersPerSecond += teleopSpeeds.vxMetersPerSecond * 0.1;
        desiredSpeeds.vyMetersPerSecond += teleopSpeeds.vyMetersPerSecond * 0.1;
        desiredSpeeds.omegaRadiansPerSecond += teleopSpeeds.omegaRadiansPerSecond * 0.1;
      }
      case CHARACTERIZATION -> {
        // Run characterization
        for (Module module : modules) {
          module.runCharacterization(0.0, characterizationInput);
        }
      }
      case WHEEL_RADIUS_CHARACTERIZATION -> {
        desiredSpeeds = new ChassisSpeeds(0, 0, characterizationInput);
      }
      default -> {}
    }

    // Run robot at desiredSpeeds
    // Generate feasible next setpoint
    currentSetpoint =
        setpointGenerator.generateSetpoint(
            currentModuleLimits, currentSetpoint, desiredSpeeds, Constants.loopPeriodSecs);

    // run modules
    if (currentDriveMode != DriveMode.CHARACTERIZATION && !modulesOrienting) {
      SwerveModuleState[] optimizedSetpointStates = new SwerveModuleState[4];
      for (int i = 0; i < modules.length; i++) {
        // Optimize setpoints
        optimizedSetpointStates[i] =
            SwerveModuleState.optimize(currentSetpoint.moduleStates()[i], modules[i].getAngle());
        modules[i].runSetpoint(optimizedSetpointStates[i]);
      }
      Logger.recordOutput("Drive/SwerveStates/Setpoints", optimizedSetpointStates);
    }

    // Log chassis speeds and swerve states
    Logger.recordOutput(
        "Drive/SwerveStates/Desired(b4 Poofs)",
        DriveConstants.kinematics.toSwerveModuleStates(desiredSpeeds));
    Logger.recordOutput("Drive/DesiredSpeeds", desiredSpeeds);
    Logger.recordOutput("Drive/SetpointSpeeds", currentSetpoint.chassisSpeeds());
    Logger.recordOutput("Drive/DriveMode", currentDriveMode);
  }

  /** Pass controller input into teleopDriveController in field relative input */
  public void acceptTeleopInput(double controllerX, double controllerY, double controllerOmega) {
    if (DriverStation.isTeleopEnabled()) {
      if (currentDriveMode != DriveMode.AUTO_ALIGN) {
        currentDriveMode = DriveMode.TELEOP;
      }
      teleopDriveController.acceptDriveInput(controllerX, controllerY, controllerOmega);
    }
  }

  /** Sets the trajectory for the robot to follow. */
  public void setTrajectory(HolonomicTrajectory trajectory) {
    if (DriverStation.isAutonomousEnabled()) {
      currentDriveMode = DriveMode.TRAJECTORY;
      trajectoryController = new TrajectoryController(trajectory);
    }
  }

  /** Clears the current trajectory goal. */
  public void clearTrajectory() {
    trajectoryController = null;
    currentDriveMode = DriveMode.TELEOP;
  }

  /** Returns true if the robot is done with trajectory. */
  @AutoLogOutput(key = "Drive/TrajectoryCompleted")
  public boolean isTrajectoryCompleted() {
    return trajectoryController != null && trajectoryController.isFinished();
  }

  /** Sets the goal pose for the robot to drive to */
  public void setAutoAlignGoal(Pose2d goalPose) {
    if (DriverStation.isTeleopEnabled()) {
      currentDriveMode = DriveMode.AUTO_ALIGN;
      autoAlignController = new AutoAlignController(goalPose);
    }
  }

  /** Clears the current auto align goal. */
  public void clearAutoAlignGoal() {
    autoAlignController = null;
    currentDriveMode = DriveMode.TELEOP;
  }

  /** Returns true if the robot is at current goal pose. */
  @AutoLogOutput(key = "Drive/AutoAlignCompleted")
  public boolean isAutoAlignGoalCompleted() {
    return autoAlignController != null && autoAlignController.atGoal();
  }

  /** Enable auto aiming on drive */
  public void setHeadingGoal(Supplier<Rotation2d> goalHeadingSupplier) {
    headingController = new HeadingController(goalHeadingSupplier);
  }

  /** Disable auto aiming on drive */
  public void clearHeadingGoal() {
    headingController = null;
  }

  /** Returns true if robot is aimed at speaker */
  @AutoLogOutput(key = "Drive/AtHeadingGoal")
  public boolean atHeadingGoal() {
    return headingController != null && headingController.atGoal();
  }

  /** Runs forwards at the commanded voltage. */
  public void runCharacterizationVolts(double volts) {
    currentDriveMode = DriveMode.CHARACTERIZATION;
    characterizationInput = volts;
  }

  /** Disables the characterization mode. */
  public void endCharacterization() {
    currentDriveMode = DriveMode.TELEOP;
  }

  /** Returns the average drive velocity in radians/sec. */
  public double getCharacterizationVelocity() {
    double driveVelocityAverage = 0.0;
    for (var module : modules) {
      driveVelocityAverage += module.getCharacterizationVelocity();
    }
    return driveVelocityAverage / 4.0;
  }

  /** Runs in a circle at omega. */
  public void runWheelRadiusCharacterization(double omegaSpeed) {
    currentDriveMode = DriveMode.WHEEL_RADIUS_CHARACTERIZATION;
    characterizationInput = omegaSpeed;
  }

  /** Get the position of all drive wheels in radians. */
  public double[] getWheelRadiusCharacterizationPosition() {
    return Arrays.stream(modules).mapToDouble(Module::getPositionRads).toArray();
  }

  /** Set brake mode to {@code enabled} doesn't change brake mode if already set. */
  public void setBrakeMode(boolean enabled) {
    if (brakeModeEnabled != enabled) {
      Arrays.stream(modules).forEach(module -> module.setBrakeMode(enabled));
    }
    brakeModeEnabled = enabled;
  }

  /**
   * Returns command that orients all modules to {@code orientation}, ending when the modules have
   * rotated.
   */
  public Command orientModules(Rotation2d orientation) {
    return orientModules(new Rotation2d[] {orientation, orientation, orientation, orientation});
  }

  /**
   * Returns command that orients all modules to {@code orientations[]}, ending when the modules
   * have rotated.
   */
  public Command orientModules(Rotation2d[] orientations) {
    return run(() -> {
          for (int i = 0; i < orientations.length; i++) {
            modules[i].runSetpoint(new SwerveModuleState(0.0, orientations[i]));
          }
        })
        .until(
            () ->
                Arrays.stream(modules)
                    .allMatch(
                        module ->
                            EqualsUtil.epsilonEquals(
                                module.getAngle().getDegrees(),
                                module.getSetpointState().angle.getDegrees(),
                                2.0)))
        .beforeStarting(() -> modulesOrienting = true)
        .finallyDo(() -> modulesOrienting = false)
        .withName("Orient Modules");
  }

<<<<<<< HEAD
  /**
   * Returns the current gyro yaw defaulting to the estimated pose rotation if the gyro is not
   * connected.
   */
  @AutoLogOutput(key = "Drive/GyroYaw")
  public Rotation2d getGyroYaw() {
    return gyroInputs.connected
        ? gyroInputs.yawPosition
        : RobotState.getInstance().getEstimatedPose().getRotation();
  }

=======
>>>>>>> 30e255e1
  /** Returns the module states (turn angles and drive velocities) for all of the modules. */
  @AutoLogOutput(key = "Drive/SwerveStates/Measured")
  private SwerveModuleState[] getModuleStates() {
    return Arrays.stream(modules).map(Module::getState).toArray(SwerveModuleState[]::new);
  }

  /** Returns the measured speeds of the robot in the robot's frame of reference. */
  @AutoLogOutput(key = "Drive/MeasuredSpeeds")
  private ChassisSpeeds getSpeeds() {
    return DriveConstants.kinematics.toChassisSpeeds(getModuleStates());
  }

  public static Rotation2d[] getStraightOrientations() {
    return IntStream.range(0, 4).mapToObj(Rotation2d::new).toArray(Rotation2d[]::new);
  }

  public static Rotation2d[] getXOrientations() {
    return Arrays.stream(DriveConstants.moduleTranslations)
        .map(Translation2d::getAngle)
        .toArray(Rotation2d[]::new);
  }

  public static Rotation2d[] getCircleOrientations() {
    return Arrays.stream(DriveConstants.moduleTranslations)
        .map(translation -> translation.getAngle().plus(new Rotation2d(Math.PI / 2.0)))
        .toArray(Rotation2d[]::new);
  }
}<|MERGE_RESOLUTION|>--- conflicted
+++ resolved
@@ -418,21 +418,7 @@
         .finallyDo(() -> modulesOrienting = false)
         .withName("Orient Modules");
   }
-
-<<<<<<< HEAD
-  /**
-   * Returns the current gyro yaw defaulting to the estimated pose rotation if the gyro is not
-   * connected.
-   */
-  @AutoLogOutput(key = "Drive/GyroYaw")
-  public Rotation2d getGyroYaw() {
-    return gyroInputs.connected
-        ? gyroInputs.yawPosition
-        : RobotState.getInstance().getEstimatedPose().getRotation();
-  }
-
-=======
->>>>>>> 30e255e1
+  
   /** Returns the module states (turn angles and drive velocities) for all of the modules. */
   @AutoLogOutput(key = "Drive/SwerveStates/Measured")
   private SwerveModuleState[] getModuleStates() {
