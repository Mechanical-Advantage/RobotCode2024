--- conflicted
+++ resolved
@@ -33,11 +33,7 @@
   private static final LoggedTunableNumber thetakD =
       new LoggedTunableNumber("AutoAlign/thetakD", 0.0);
   private static final LoggedTunableNumber linearTolerance =
-<<<<<<< HEAD
-      new LoggedTunableNumber("AutoAlign/controllerLinearTolerance", 0.1);
-=======
       new LoggedTunableNumber("AutoAlign/controllerLinearTolerance", 0.06);
->>>>>>> 9716ba6a
   private static final LoggedTunableNumber thetaTolerance =
       new LoggedTunableNumber("AutoAlign/controllerThetaTolerance", Units.degreesToRadians(5.0));
   private static final LoggedTunableNumber maxLinearVelocity =
