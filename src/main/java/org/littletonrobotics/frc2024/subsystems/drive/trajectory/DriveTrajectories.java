// Copyright (c) 2024 FRC 6328
// http://github.com/Mechanical-Advantage
//
// Use of this source code is governed by an MIT-style
// license that can be found in the LICENSE file at
// the root directory of this project.

package org.littletonrobotics.frc2024.subsystems.drive.trajectory;

<<<<<<< HEAD
=======
import static org.littletonrobotics.frc2024.FieldConstants.*;

>>>>>>> 008b3b29
import edu.wpi.first.math.MathUtil;
import edu.wpi.first.math.geometry.Pose2d;
import edu.wpi.first.math.geometry.Rotation2d;
import edu.wpi.first.math.geometry.Transform2d;
import edu.wpi.first.math.geometry.Translation2d;
import java.util.HashMap;
import java.util.List;
import java.util.Map;
import lombok.experimental.ExtensionMethod;
import org.littletonrobotics.frc2024.FieldConstants;
import org.littletonrobotics.frc2024.util.GeomUtil;
import org.littletonrobotics.vehicletrajectoryservice.VehicleTrajectoryServiceOuterClass.PathSegment;
import org.littletonrobotics.vehicletrajectoryservice.VehicleTrajectoryServiceOuterClass.Waypoint;

@ExtensionMethod({TrajectoryGenerationHelpers.class, GeomUtil.class})
public class DriveTrajectories {
  public static final Map<String, List<PathSegment>> paths = new HashMap<>();

  // Starting locations
  public static final Pose2d startingSource =
      new Pose2d(startingLineX - 0.5, Stage.podiumLeg.getY(), Rotation2d.fromDegrees(180.0));
  public static final Pose2d startingCenter =
      new Pose2d(
          startingLineX - 0.5,
          StagingLocations.spikeTranslations[1].getY(),
          Rotation2d.fromDegrees(180.0));
  public static final Pose2d startingAmp =
      new Pose2d(
          startingLineX - 0.5,
          StagingLocations.spikeTranslations[2].getY(),
          Rotation2d.fromDegrees(180.0));
  public static final Pose2d startingAmpWall =
      new Pose2d(
          FieldConstants.startingLineX - 0.5,
          FieldConstants.fieldWidth - 0.5,
          Rotation2d.fromDegrees(180.0));

  // Shooting poses
  public static final Pose2d stageCenterShootingPose =
      getShootingPose(
          FieldConstants.Stage.podiumLeg
              .getTranslation()
              .interpolate(FieldConstants.Stage.ampLeg.getTranslation(), 0.5)
              .plus(new Translation2d(-0.4, 0.2)));
  public static final Pose2d stageRightShootingPose =
      getShootingPose(
          FieldConstants.Stage.podiumLeg.getTranslation().plus(new Translation2d(0.5, -1.3)));
  public static final Pose2d stageLeftShootingPose =
      getShootingPose(
          FieldConstants.Stage.ampLeg.getTranslation().plus(new Translation2d(-0.7, 1.15)));

  // Avoidance points
  public static final Translation2d wingLeftAvoidance =
      new Translation2d(
          FieldConstants.wingX,
          MathUtil.interpolate(FieldConstants.Stage.ampLeg.getY(), FieldConstants.fieldWidth, 0.3));
  public static final Translation2d stageRightAvoidance =
      FieldConstants.Stage.sourceLeg.getTranslation().plus(new Translation2d(0.0, -1.2));
  public static final Translation2d stageCenterAvoidance =
      FieldConstants.Stage.sourceLeg
          .getTranslation()
          .interpolate(FieldConstants.Stage.ampLeg.getTranslation(), 0.62);

  // Shooting poses
  public static final Pose2d stageLeftShootingPose =
      getShootingPose(
          FieldConstants.Stage.ampLeg.getTranslation().plus(new Translation2d(-0.7, 1.15)));
  public static final Pose2d stageRightShootingPose =
      getShootingPose(
          FieldConstants.Stage.podiumLeg.getTranslation().plus(new Translation2d(0.5, -1.3)));
  public static final Pose2d stageCenterShootingPose =
      getShootingPose(
          FieldConstants.Stage.podiumLeg
              .getTranslation()
              .interpolate(FieldConstants.Stage.ampLeg.getTranslation(), 0.5)
              .plus(new Translation2d(-0.4, 0.2)));

  // Avoidance points
  public static final Translation2d stageLeftAvoidance =
      new Translation2d(
          FieldConstants.wingX,
          MathUtil.interpolate(FieldConstants.Stage.ampLeg.getY(), FieldConstants.fieldWidth, 0.4));
  public static final Translation2d stageRightAvoidance =
      FieldConstants.Stage.sourceLeg.getTranslation().plus(new Translation2d(0.0, -1.2));
  public static final Translation2d stageCenterAvoidance =
      FieldConstants.Stage.sourceLeg
          .getTranslation()
          .interpolate(FieldConstants.Stage.ampLeg.getTranslation(), 0.62);

  // Davis Spiky Auto (named "spiky_XXX")
  static {
    final double shootingVelocity = 0.7;
    final double spikeIntakeOffset = 0.55;
    final double spikePrepareIntakeOffset = 0.3; // Added ontop of spikeIntakeOffset
    final double centerlineIntakeOffset = 0.25;
    final double centerlinePrepareIntakeOffset = 1.0;

    final Rotation2d spike0To1IntakeRotation = Rotation2d.fromDegrees(-160.0);
    final Rotation2d spike2To1IntakeRotation =
        new Rotation2d(spike0To1IntakeRotation.getCos(), -spike0To1IntakeRotation.getSin());

    Translation2d podiumAvoidance =
        StagingLocations.spikeTranslations[0].plus(new Translation2d(-0.5, 0.9));

    Pose2d[] spikeShootingPoses = new Pose2d[3];
    for (int i = 0; i < 3; i++) {
      spikeShootingPoses[i] =
          getShootingPose(StagingLocations.spikeTranslations[i])
              .transformBy(new Translation2d(spikeIntakeOffset, 0.0).toTransform2d());
    }

    // All starting locations to first spikes segments
    var sourceStartToSpike0 =
        PathSegment.newBuilder()
            .addPoseWaypoint(getShootingPose(startingSource.getTranslation()))
            .addPoseWaypoint(
                spikeShootingPoses[0].transformBy(
                    new Translation2d(spikePrepareIntakeOffset, 0.0).toTransform2d()))
            .addPoseWaypoint(spikeShootingPoses[0])
            .build();
    var centerStartToSpike0 =
        PathSegment.newBuilder()
            .addPoseWaypoint(getShootingPose(startingCenter.getTranslation()))
            .addPoseWaypoint(
                spikeShootingPoses[0].transformBy(
                    new Translation2d(spikePrepareIntakeOffset, 0.0).toTransform2d()))
            .addPoseWaypoint(spikeShootingPoses[0])
            .build();
    var centerStartToSpike1 =
        PathSegment.newBuilder()
            .addPoseWaypoint(getShootingPose(startingCenter.getTranslation()))
            .addPoseWaypoint(spikeShootingPoses[1])
            .build();
    var ampStartToSpike2 =
        PathSegment.newBuilder()
            .addPoseWaypoint(getShootingPose(startingAmp.getTranslation()))
            .addPoseWaypoint(
                spikeShootingPoses[2].transformBy(
                    new Translation2d(spikePrepareIntakeOffset, 0.0).toTransform2d()))
            .addPoseWaypoint(spikeShootingPoses[2])
            .build();

    // Between spike shooting segments
    final double betweenSpikeShotS = 0.4;
    final Translation2d betweenSpikeShotTranslation = new Translation2d(-0.65, 0.0);
    var spike0ToSpike1Shot =
        PathSegment.newBuilder()
            .addPoseWaypoint(
                getShootingPose(
                    StagingLocations.spikeTranslations[0]
                        .interpolate(StagingLocations.spikeTranslations[1], betweenSpikeShotS)
                        .plus(betweenSpikeShotTranslation)))
            .setMaxVelocity(shootingVelocity)
            .build();
    var spike1ToSpike2Shot =
        PathSegment.newBuilder()
            .addPoseWaypoint(
                getShootingPose(
                    StagingLocations.spikeTranslations[1]
                        .interpolate(StagingLocations.spikeTranslations[2], betweenSpikeShotS)
                        .plus(betweenSpikeShotTranslation)))
            .setMaxVelocity(shootingVelocity)
            .build();
    var spike2ToSpike1Shot =
        PathSegment.newBuilder()
            .addPoseWaypoint(
                getShootingPose(
                    StagingLocations.spikeTranslations[2]
                        .interpolate(StagingLocations.spikeTranslations[1], betweenSpikeShotS)
                        .plus(betweenSpikeShotTranslation)))
            .setMaxVelocity(shootingVelocity)
            .build();
    var spike1ToSpike0Shot =
        PathSegment.newBuilder()
            .addPoseWaypoint(
                getShootingPose(
                    StagingLocations.spikeTranslations[1]
                        .interpolate(StagingLocations.spikeTranslations[0], betweenSpikeShotS)
                        .plus(betweenSpikeShotTranslation)))
            .setMaxVelocity(shootingVelocity)
            .build();

    // Trajectories for 3 and 2 spikes
    paths.put(
        "spiky_sourceStart3",
        List.of(
            sourceStartToSpike0,
            spike0ToSpike1Shot,
            // Intake spike 1
            PathSegment.newBuilder()
                .addPoseWaypoint(
                    new Pose2d(StagingLocations.spikeTranslations[1], spike0To1IntakeRotation)
                        .transformBy(
                            new Translation2d(spikeIntakeOffset + spikePrepareIntakeOffset, 0.0)
                                .toTransform2d()))
                .addPoseWaypoint(
                    new Pose2d(StagingLocations.spikeTranslations[1], spike0To1IntakeRotation)
                        .transformBy(new Translation2d(spikeIntakeOffset, 0.0).toTransform2d()))
                .build(),
            spike1ToSpike2Shot,
            // Intake and shoot spike 2
            PathSegment.newBuilder().addPoseWaypoint(spikeShootingPoses[2]).build()));
    paths.put(
        "spiky_sourceStart2",
        List.of(
            sourceStartToSpike0,
            spike0ToSpike1Shot,
            // Intake and shoot spike 1
            PathSegment.newBuilder()
                .addPoseWaypoint(
                    spikeShootingPoses[1].transformBy(
                        new Translation2d(spikePrepareIntakeOffset, 0.0).toTransform2d()))
                .build(),
            PathSegment.newBuilder()
                .addPoseWaypoint(spikeShootingPoses[1])
                .setStraightLine(true)
                .build()));
    paths.put(
        "spiky_centerStart3",
        List.of(
            centerStartToSpike0,
            spike0ToSpike1Shot,
            PathSegment.newBuilder()
                .addPoseWaypoint(
                    new Pose2d(StagingLocations.spikeTranslations[1], spike0To1IntakeRotation)
                        .transformBy(
                            new Translation2d(spikeIntakeOffset + spikePrepareIntakeOffset, 0.0)
                                .toTransform2d()))
                .addPoseWaypoint(
                    new Pose2d(StagingLocations.spikeTranslations[1], spike0To1IntakeRotation)
                        .transformBy(new Translation2d(spikeIntakeOffset, 0.0).toTransform2d()))
                .build(),
            spike1ToSpike2Shot,
            PathSegment.newBuilder().addPoseWaypoint(spikeShootingPoses[2]).build()));
    paths.put(
        "spiky_centerStart2",
        List.of(
            centerStartToSpike1,
            spike1ToSpike2Shot,
            PathSegment.newBuilder().addPoseWaypoint(spikeShootingPoses[2]).build()));
    paths.put(
        "spiky_ampStart3",
        List.of(
            ampStartToSpike2,
            spike2ToSpike1Shot,
            PathSegment.newBuilder()
                .addPoseWaypoint(
                    new Pose2d(StagingLocations.spikeTranslations[1], spike2To1IntakeRotation)
                        .transformBy(
                            new Translation2d(spikeIntakeOffset + spikePrepareIntakeOffset, 0.0)
                                .toTransform2d()))
                .addPoseWaypoint(
                    new Pose2d(StagingLocations.spikeTranslations[1], spike2To1IntakeRotation)
                        .transformBy(new Translation2d(spikeIntakeOffset, 0.0).toTransform2d()))
                .build(),
            spike1ToSpike0Shot,
            PathSegment.newBuilder().addPoseWaypoint(spikeShootingPoses[0]).build()));
    paths.put(
        "spiky_ampStart2",
        List.of(
            ampStartToSpike2,
            spike2ToSpike1Shot,
            PathSegment.newBuilder()
                .addPoseWaypoint(
                    spikeShootingPoses[1].transformBy(
                        new Translation2d(spikePrepareIntakeOffset, 0.0).toTransform2d()))
                .build(),
            PathSegment.newBuilder()
                .addPoseWaypoint(spikeShootingPoses[1])
                .setStraightLine(true)
                .build()));

    // Generate trajectories for centerline shots
    PathSegment[][] spikeToCenterlineIntakeSegments = new PathSegment[3][3];
    PathSegment[] shotToCenterlineIntakeSegments = new PathSegment[3];
    PathSegment[] centerlineToShotSegments = new PathSegment[3];

    for (int i = 0; i < 3; i++) {
      int centerlineIndex = 4 - i;
      // Centerline intake to shot
      Translation2d centerlineNote = StagingLocations.centerlineTranslations[centerlineIndex];
      if (centerlineIndex != 4) {
        centerlineToShotSegments[i] =
            PathSegment.newBuilder()
                .addTranslationWaypoint(stageLeftAvoidance)
                .addPoseWaypoint(stageLeftShootingPose)
                .build();
      } else {
        centerlineToShotSegments[i] =
            PathSegment.newBuilder().addPoseWaypoint(stageLeftShootingPose).build();
      }

      // Make shot to centerline intake segments
      PathSegment shotToCenterlineIntake;
      Rotation2d shotToCenterlineIntakeOrientation =
          (centerlineIndex == 4)
              ? stageLeftShootingPose.getTranslation().minus(centerlineNote).getAngle()
              : stageLeftAvoidance.minus(centerlineNote).getAngle();
      shotToCenterlineIntake =
          PathSegment.newBuilder().addPoseWaypoint(stageLeftShootingPose).build();
      if (centerlineIndex != 4) {
        shotToCenterlineIntake =
            shotToCenterlineIntake.toBuilder().addTranslationWaypoint(stageLeftAvoidance).build();
      }
      shotToCenterlineIntake =
          shotToCenterlineIntake.toBuilder()
              .addPoseWaypoint(
                  new Pose2d(centerlineNote, shotToCenterlineIntakeOrientation)
                      .transformBy(
                          new Translation2d(
                                  centerlineIntakeOffset + centerlinePrepareIntakeOffset, 0.0)
                              .toTransform2d()))
              .addPoseWaypoint(
                  new Pose2d(centerlineNote, shotToCenterlineIntakeOrientation)
                      .transformBy(new Translation2d(centerlineIntakeOffset, 0.0).toTransform2d()))
              .build();
      shotToCenterlineIntakeSegments[i] = shotToCenterlineIntake;

      // Segments for all spikes to centerline intake
      for (int spikeIndex = 0; spikeIndex < 3; spikeIndex++) {
        Pose2d spikePose = spikeShootingPoses[spikeIndex];
        Rotation2d spikeTocenterlineIntakeOrientation =
            spikePose.getTranslation().minus(centerlineNote).getAngle();
        // Start segment at spike pose
        var spikeToCenterline = PathSegment.newBuilder().addPoseWaypoint(spikePose).build();
        // Avoid podium leg if spike 0
        if (spikeIndex == 0) {
          spikeToCenterline =
              spikeToCenterline.toBuilder().addTranslationWaypoint(podiumAvoidance).build();
          spikeTocenterlineIntakeOrientation = podiumAvoidance.minus(centerlineNote).getAngle();
        }
        // Use wing left avoidance if not centerline 4
        if (centerlineIndex != 4) {
          spikeToCenterline =
              spikeToCenterline.toBuilder().addTranslationWaypoint(stageLeftAvoidance).build();
          spikeTocenterlineIntakeOrientation = stageLeftAvoidance.minus(centerlineNote).getAngle();
        }
        // Add intake to segment
        spikeToCenterline =
            spikeToCenterline.toBuilder()
                .addPoseWaypoint(
                    new Pose2d(centerlineNote, spikeTocenterlineIntakeOrientation)
                        .transformBy(
                            new Translation2d(
                                    centerlineIntakeOffset + centerlinePrepareIntakeOffset, 0.0)
                                .toTransform2d()))
                .addPoseWaypoint(
                    new Pose2d(centerlineNote, spikeTocenterlineIntakeOrientation)
                        .transformBy(
                            new Translation2d(centerlineIntakeOffset, 0.0).toTransform2d()))
                .build();
        spikeToCenterlineIntakeSegments[spikeIndex][i] = spikeToCenterline;
      }
    }

    // Generate trajectories
    for (int i = 0; i < 3; i++) {
      int centerlineIndex = 4 - i;
      paths.put(
          "spiky_shotToCenterline" + centerlineIndex,
          List.of(shotToCenterlineIntakeSegments[i], centerlineToShotSegments[i]));
      for (int spikeIndex = 0; spikeIndex < 3; spikeIndex++) {
        paths.put(
            "spiky_spike" + spikeIndex + "ToCenterline" + centerlineIndex,
            List.of(spikeToCenterlineIntakeSegments[spikeIndex][i], centerlineToShotSegments[i]));
      }
    }
  }

  // Davis Speedy Auto (named "speedy_XXX")
  static {
    paths.put(
        "speedy_ampToCenterline4",
        List.of(
            PathSegment.newBuilder()
                .addPoseWaypoint(startingAmpWall)
                .addPoseWaypoint(
                    new Pose2d(
                            FieldConstants.StagingLocations.centerlineTranslations[4],
                            Rotation2d.fromDegrees(-160.0))
                        .transformBy(new Transform2d(.3, -0.2, Rotation2d.fromDegrees(-20.0))))
                .addPoseWaypoint(
                    new Pose2d(
                            FieldConstants.StagingLocations.centerlineTranslations[4],
                            Rotation2d.fromDegrees(-160.0))
                        .transformBy(new Translation2d(0.3, 0.0).toTransform2d()))
                .addPoseWaypoint(stageLeftShootingPose)
                .build()));
    paths.put(
        "speedy_centerline4ToCenterline3",
        List.of(
            PathSegment.newBuilder()
                .addWaypoints(getLastWaypoint("speedy_ampToCenterline4"))
                .addPoseWaypoint(
                    new Pose2d(
                            FieldConstants.StagingLocations.centerlineTranslations[3],
                            Rotation2d.fromDegrees(135.0))
                        .transformBy(new Translation2d(1.2, 0.0).toTransform2d()))
                .addPoseWaypoint(
                    new Pose2d(
                            FieldConstants.StagingLocations.centerlineTranslations[3],
                            Rotation2d.fromDegrees(135.0))
                        .transformBy(new Translation2d(0.25, 0.0).toTransform2d()))
                .addTranslationWaypoint(wingLeftAvoidance)
                .addPoseWaypoint(stageLeftShootingPose)
                .build()));
    paths.put(
        "speedy_centerline3ToCenterline2",
        List.of(
            PathSegment.newBuilder()
                .addWaypoints(getLastWaypoint("speedy_centerline4ToCenterline3"))
                .addTranslationWaypoint(wingLeftAvoidance)
                .addPoseWaypoint(
                    new Pose2d(
                            FieldConstants.StagingLocations.centerlineTranslations[2],
                            Rotation2d.fromDegrees(135.0))
                        .transformBy(new Translation2d(1.2, 0.0).toTransform2d()))
                .addPoseWaypoint(
                    new Pose2d(
                            FieldConstants.StagingLocations.centerlineTranslations[2],
                            Rotation2d.fromDegrees(135.0))
                        .transformBy(new Translation2d(0.25, 0.0).toTransform2d()))
                .addTranslationWaypoint(stageCenterAvoidance)
                .addPoseWaypoint(stageCenterShootingPose)
                .build()));
    paths.put(
        "speedy_centerline2ToEjectedNote",
        List.of(
            PathSegment.newBuilder()
                .addWaypoints(getLastWaypoint("speedy_centerline3ToCenterline2"))
                .addPoseWaypoint(
                    new Pose2d(
                        FieldConstants.Amp.ampTapeTopCorner.plus(new Translation2d(1.3, -0.3)),
                        new Rotation2d(-Math.PI / 2)))
                .addPoseWaypoint(
                    getShootingPose(
                        FieldConstants.Amp.ampTapeTopCorner.plus(new Translation2d(1.0, -0.5))))
                .build()));
  }

  // Davis Ethical Auto (named "ethical_XXX")
  static {
    Translation2d podiumRightAvoidance =
        Stage.podiumLeg.getTranslation().plus(new Translation2d(0.5, -2.0));

    paths.put(
        "ethical_grabCenterline0",
        List.of(
            PathSegment.newBuilder()
                .addPoseWaypoint(getShootingPose(startingSource.getTranslation()))
                .addTranslationWaypoint(podiumRightAvoidance)
                .addPoseWaypoint(
                    new Pose2d(
                            StagingLocations.centerlineTranslations[0],
                            Rotation2d.fromDegrees(170.0))
                        .transformBy(new Translation2d(0.25, -0.07).toTransform2d()))
                .addTranslationWaypoint(stageRightAvoidance)
                .addPoseWaypoint(stageRightShootingPose)
                .build()));
    paths.put(
        "ethical_grabCenterline1",
        List.of(
            PathSegment.newBuilder()
                .addPoseWaypoint(stageRightShootingPose)
                .addTranslationWaypoint(stageRightAvoidance)
                .addPoseWaypoint(
                    new Pose2d(
                            StagingLocations.centerlineTranslations[1],
                            Rotation2d.fromDegrees(-160.0))
                        .transformBy(new Translation2d(0.15, -0.05).toTransform2d()))
                .addPoseWaypoint(
                    new Pose2d(
                            StagingLocations.centerlineTranslations[1],
                            Rotation2d.fromDegrees(160.0))
                        .transformBy(new Translation2d(0.15, -0.05).toTransform2d()))
                .addTranslationWaypoint(stageCenterAvoidance)
                .addPoseWaypoint(stageCenterShootingPose)
                .build()));
    paths.put(
        "ethical_grabCenterline2",
        List.of(
            PathSegment.newBuilder()
                .addPoseWaypoint(stageCenterShootingPose)
                .addTranslationWaypoint(stageCenterAvoidance)
                .addPoseWaypoint(
                    new Pose2d(
                            StagingLocations.centerlineTranslations[2],
                            Rotation2d.fromDegrees(180.0))
                        .transformBy(new Translation2d(0.3, -0.05).toTransform2d()))
                .addTranslationWaypoint(stageCenterAvoidance)
                .addPoseWaypoint(stageCenterShootingPose)
                .build()));
  }

  // Davis Unethical Auto (named "unethical_XXX")
  static {
  }

  /** Calculates aimed pose from translation. */
  private static Pose2d getShootingPose(Translation2d translation) {
    return new Pose2d(
        translation, Speaker.centerSpeakerOpening.toTranslation2d().minus(translation).getAngle());
  }

  /** Returns the last waypoint of a trajectory. */
  public static Waypoint getLastWaypoint(String trajectoryName) {
    List<PathSegment> trajectory = paths.get(trajectoryName);
    return trajectory
        .get(trajectory.size() - 1)
        .getWaypoints(trajectory.get(trajectory.size() - 1).getWaypointsCount() - 1);
  }

  private DriveTrajectories() {}
}<|MERGE_RESOLUTION|>--- conflicted
+++ resolved
@@ -7,15 +7,11 @@
 
 package org.littletonrobotics.frc2024.subsystems.drive.trajectory;
 
-<<<<<<< HEAD
-=======
 import static org.littletonrobotics.frc2024.FieldConstants.*;
 
->>>>>>> 008b3b29
 import edu.wpi.first.math.MathUtil;
 import edu.wpi.first.math.geometry.Pose2d;
 import edu.wpi.first.math.geometry.Rotation2d;
-import edu.wpi.first.math.geometry.Transform2d;
 import edu.wpi.first.math.geometry.Translation2d;
 import java.util.HashMap;
 import java.util.List;
@@ -32,48 +28,26 @@
 
   // Starting locations
   public static final Pose2d startingSource =
-      new Pose2d(startingLineX - 0.5, Stage.podiumLeg.getY(), Rotation2d.fromDegrees(180.0));
+      new Pose2d(
+          FieldConstants.startingLineX - 0.5,
+          FieldConstants.Stage.podiumLeg.getY(),
+          Rotation2d.fromDegrees(180.0));
   public static final Pose2d startingCenter =
       new Pose2d(
-          startingLineX - 0.5,
-          StagingLocations.spikeTranslations[1].getY(),
+          FieldConstants.startingLineX - 0.5,
+          FieldConstants.StagingLocations.spikeTranslations[1].getY(),
           Rotation2d.fromDegrees(180.0));
   public static final Pose2d startingAmp =
       new Pose2d(
-          startingLineX - 0.5,
-          StagingLocations.spikeTranslations[2].getY(),
+          FieldConstants.startingLineX - 0.5,
+          FieldConstants.StagingLocations.spikeTranslations[2].getY(),
           Rotation2d.fromDegrees(180.0));
+
   public static final Pose2d startingAmpWall =
       new Pose2d(
           FieldConstants.startingLineX - 0.5,
           FieldConstants.fieldWidth - 0.5,
           Rotation2d.fromDegrees(180.0));
-
-  // Shooting poses
-  public static final Pose2d stageCenterShootingPose =
-      getShootingPose(
-          FieldConstants.Stage.podiumLeg
-              .getTranslation()
-              .interpolate(FieldConstants.Stage.ampLeg.getTranslation(), 0.5)
-              .plus(new Translation2d(-0.4, 0.2)));
-  public static final Pose2d stageRightShootingPose =
-      getShootingPose(
-          FieldConstants.Stage.podiumLeg.getTranslation().plus(new Translation2d(0.5, -1.3)));
-  public static final Pose2d stageLeftShootingPose =
-      getShootingPose(
-          FieldConstants.Stage.ampLeg.getTranslation().plus(new Translation2d(-0.7, 1.15)));
-
-  // Avoidance points
-  public static final Translation2d wingLeftAvoidance =
-      new Translation2d(
-          FieldConstants.wingX,
-          MathUtil.interpolate(FieldConstants.Stage.ampLeg.getY(), FieldConstants.fieldWidth, 0.3));
-  public static final Translation2d stageRightAvoidance =
-      FieldConstants.Stage.sourceLeg.getTranslation().plus(new Translation2d(0.0, -1.2));
-  public static final Translation2d stageCenterAvoidance =
-      FieldConstants.Stage.sourceLeg
-          .getTranslation()
-          .interpolate(FieldConstants.Stage.ampLeg.getTranslation(), 0.62);
 
   // Shooting poses
   public static final Pose2d stageLeftShootingPose =
@@ -388,15 +362,15 @@
         List.of(
             PathSegment.newBuilder()
                 .addPoseWaypoint(startingAmpWall)
+                .addTranslationWaypoint(
+                    new Translation2d(Stage.ampLeg.getX(), startingAmpWall.getY()), 250)
+                .setMaxOmega(0)
+                .build(),
+            PathSegment.newBuilder()
                 .addPoseWaypoint(
                     new Pose2d(
                             FieldConstants.StagingLocations.centerlineTranslations[4],
-                            Rotation2d.fromDegrees(-160.0))
-                        .transformBy(new Transform2d(.3, -0.2, Rotation2d.fromDegrees(-20.0))))
-                .addPoseWaypoint(
-                    new Pose2d(
-                            FieldConstants.StagingLocations.centerlineTranslations[4],
-                            Rotation2d.fromDegrees(-160.0))
+                            new Rotation2d(Math.PI))
                         .transformBy(new Translation2d(0.3, 0.0).toTransform2d()))
                 .addPoseWaypoint(stageLeftShootingPose)
                 .build()));
@@ -409,13 +383,13 @@
                     new Pose2d(
                             FieldConstants.StagingLocations.centerlineTranslations[3],
                             Rotation2d.fromDegrees(135.0))
-                        .transformBy(new Translation2d(1.2, 0.0).toTransform2d()))
+                        .transformBy(new Translation2d(1.7, 0.0).toTransform2d()))
                 .addPoseWaypoint(
                     new Pose2d(
                             FieldConstants.StagingLocations.centerlineTranslations[3],
                             Rotation2d.fromDegrees(135.0))
                         .transformBy(new Translation2d(0.25, 0.0).toTransform2d()))
-                .addTranslationWaypoint(wingLeftAvoidance)
+                .addTranslationWaypoint(stageLeftAvoidance)
                 .addPoseWaypoint(stageLeftShootingPose)
                 .build()));
     paths.put(
@@ -423,16 +397,20 @@
         List.of(
             PathSegment.newBuilder()
                 .addWaypoints(getLastWaypoint("speedy_centerline4ToCenterline3"))
-                .addTranslationWaypoint(wingLeftAvoidance)
+                .addTranslationWaypoint(stageLeftAvoidance)
+                .addPoseWaypoint(
+                    new Pose2d(
+                            StagingLocations.centerlineTranslations[2],
+                            stageLeftAvoidance
+                                .minus(StagingLocations.centerlineTranslations[2])
+                                .getAngle())
+                        .transformBy(new Translation2d(1, 0.0).toTransform2d()))
                 .addPoseWaypoint(
                     new Pose2d(
                             FieldConstants.StagingLocations.centerlineTranslations[2],
-                            Rotation2d.fromDegrees(135.0))
-                        .transformBy(new Translation2d(1.2, 0.0).toTransform2d()))
-                .addPoseWaypoint(
-                    new Pose2d(
-                            FieldConstants.StagingLocations.centerlineTranslations[2],
-                            Rotation2d.fromDegrees(135.0))
+                            stageLeftAvoidance
+                                .minus(StagingLocations.centerlineTranslations[2])
+                                .getAngle())
                         .transformBy(new Translation2d(0.25, 0.0).toTransform2d()))
                 .addTranslationWaypoint(stageCenterAvoidance)
                 .addPoseWaypoint(stageCenterShootingPose)
