--- conflicted
+++ resolved
@@ -12,15 +12,9 @@
 public class FlywheelConstants {
   public static final FlywheelConfig flywheelConfig =
       switch (Constants.getRobot()) {
-<<<<<<< HEAD
-        case COMPBOT -> new FlywheelConfig(0, 0, 0, 0, 0);
-        case DEVBOT -> new FlywheelConfig(5, 4, (1.0 / 2.0), 6000.0, 100.0);
-        case SIMBOT -> new FlywheelConfig(0, 0, (1.0 / 2.0), 12000.0, 50.0);
-=======
         case COMPBOT -> new FlywheelConfig(4, 0, (1.0 / 2.0), 7500);
         case DEVBOT -> new FlywheelConfig(5, 4, (1.0 / 2.0), 6000.0);
         case SIMBOT -> new FlywheelConfig(0, 0, (1.0 / 2.0), 6000.0);
->>>>>>> 798589d6
       };
 
   public static final Gains gains =
