// Copyright (c) 2024 FRC 6328
// http://github.com/Mechanical-Advantage
//
// Use of this source code is governed by an MIT-style
// license that can be found in the LICENSE file at
// the root directory of this project.

package org.littletonrobotics.frc2024.subsystems.flywheels;

import static org.littletonrobotics.frc2024.subsystems.flywheels.FlywheelConstants.*;

import edu.wpi.first.math.controller.SimpleMotorFeedforward;
import edu.wpi.first.wpilibj.DriverStation;
import edu.wpi.first.wpilibj2.command.Command;
import edu.wpi.first.wpilibj2.command.SubsystemBase;
import java.util.function.BooleanSupplier;
import java.util.function.DoubleSupplier;
import lombok.Getter;
import lombok.RequiredArgsConstructor;
import lombok.Setter;
import org.littletonrobotics.frc2024.Constants;
import org.littletonrobotics.frc2024.RobotState;
import org.littletonrobotics.frc2024.util.Alert;
import org.littletonrobotics.frc2024.util.LinearProfile;
import org.littletonrobotics.frc2024.util.LoggedTunableNumber;
import org.littletonrobotics.junction.AutoLogOutput;
import org.littletonrobotics.junction.Logger;

public class Flywheels extends SubsystemBase {
  private static final LoggedTunableNumber kP = new LoggedTunableNumber("Flywheels/kP", gains.kP());
  private static final LoggedTunableNumber kI = new LoggedTunableNumber("Flywheels/kI", gains.kI());
  private static final LoggedTunableNumber kD = new LoggedTunableNumber("Flywheels/kD", gains.kD());
  private static final LoggedTunableNumber kS = new LoggedTunableNumber("Flywheels/kS", gains.kS());
  private static final LoggedTunableNumber kV = new LoggedTunableNumber("Flywheels/kV", gains.kV());
  private static final LoggedTunableNumber kA = new LoggedTunableNumber("Flywheels/kA", gains.kA());
  private static final LoggedTunableNumber shootingLeftRpm =
      new LoggedTunableNumber("Flywheels/ShootingLeftRpm", 5066.0);
  private static final LoggedTunableNumber shootingRightRpm =
      new LoggedTunableNumber("Flywheels/ShootingRightRpm", 7733.0);
  private static final LoggedTunableNumber prepareShootMultiplier =
      new LoggedTunableNumber("Flywheels/PrepareShootMultiplier", 0.75);
  private static final LoggedTunableNumber intakingRpm =
      new LoggedTunableNumber("Flywheels/IntakingRpm", -3000.0);
  private static final LoggedTunableNumber ejectingRpm =
      new LoggedTunableNumber("Flywheels/EjectingRpm", 1000.0);
  private static final LoggedTunableNumber poopingRpm =
      new LoggedTunableNumber("Flywheels/PoopingRpm", 3000.0);
  private static final LoggedTunableNumber superPoopRpm =
      new LoggedTunableNumber("Flywheels/SuperPoopingRpm", 3000.0);
  private static final LoggedTunableNumber maxAcceleration =
      new LoggedTunableNumber(
          "Flywheels/MaxAccelerationRpmPerSec", flywheelConfig.maxAcclerationRpmPerSec());

  private final FlywheelsIO io;
  private final FlywheelsIOInputsAutoLogged inputs = new FlywheelsIOInputsAutoLogged();

  private final LinearProfile leftProfile;
  private final LinearProfile rightProfile;
  private SimpleMotorFeedforward ff = new SimpleMotorFeedforward(kS.get(), kV.get(), kA.get());
  private boolean wasClosedLoop = false;
  private boolean closedLoop = false;
  @Setter private BooleanSupplier prepareShootSupplier = () -> false;

  // Disconnected alerts
  private final Alert leftDisconnected =
      new Alert("Left flywheel disconnected!", Alert.AlertType.WARNING);
  private final Alert rightDisconnected =
      new Alert("Right flywheel disconnected!", Alert.AlertType.WARNING);

  @RequiredArgsConstructor
  public enum Goal {
    IDLE(() -> 0.0, () -> 0.0),
    SHOOT(shootingLeftRpm, shootingRightRpm),
    INTAKE(intakingRpm, intakingRpm),
    EJECT(ejectingRpm, ejectingRpm),
    POOP(poopingRpm, poopingRpm),
    SUPER_POOP(superPoopRpm, superPoopRpm),
    CHARACTERIZING(() -> 0.0, () -> 0.0);

    private final DoubleSupplier leftGoal;
    private final DoubleSupplier rightGoal;

    private double getLeftGoal() {
      return leftGoal.getAsDouble();
    }

    private double getRightGoal() {
      return rightGoal.getAsDouble();
    }
  }

  public enum IdleMode {
    TELEOP,
    AUTO
  }

  @Getter
  @AutoLogOutput(key = "Flywheels/Goal")
  private Goal goal = Goal.IDLE;

  private boolean isDrawingHighCurrent() {
    return Math.abs(inputs.leftSupplyCurrentAmps) > 50.0
        || Math.abs(inputs.rightSupplyCurrentAmps) > 50.0;
  }

  public Flywheels(FlywheelsIO io) {
    this.io = io;

    leftProfile = new LinearProfile(maxAcceleration.get(), Constants.loopPeriodSecs);
    rightProfile = new LinearProfile(maxAcceleration.get(), Constants.loopPeriodSecs);

    setDefaultCommand(runOnce(() -> setGoal(Goal.IDLE)).withName("Flywheels Idle"));
  }

  @Override
  public void periodic() {
    io.updateInputs(inputs);
    Logger.processInputs("Flywheels", inputs);

    // Set alerts
    leftDisconnected.set(!inputs.leftMotorConnected);
    rightDisconnected.set(!inputs.rightMotorConnected);

    // Check controllers
    LoggedTunableNumber.ifChanged(hashCode(), pid -> io.setPID(pid[0], pid[1], pid[2]), kP, kI, kD);
    LoggedTunableNumber.ifChanged(
        hashCode(), kSVA -> ff = new SimpleMotorFeedforward(kSVA[0], kSVA[1], kSVA[2]), kS, kV, kA);
    LoggedTunableNumber.ifChanged(
        hashCode(),
        () -> {
          leftProfile.setMaxAcceleration(maxAcceleration.get());
          rightProfile.setMaxAcceleration(maxAcceleration.get());
        },
        maxAcceleration);

    // Stop when disabled
    if (DriverStation.isDisabled()) {
      setGoal(Goal.IDLE);
    }

    // Check if profile needs to be reset
    if (!closedLoop && wasClosedLoop) {
      leftProfile.reset();
      rightProfile.reset();
      wasClosedLoop = false;
    }

    // Get goal
    double leftGoal = goal.getLeftGoal();
    double rightGoal = goal.getRightGoal();
    boolean idlePrepareShoot = goal == Goal.IDLE && prepareShootSupplier.getAsBoolean();
    if (idlePrepareShoot) {
      leftGoal = Goal.SHOOT.getLeftGoal() * prepareShootMultiplier.get();
      rightGoal = Goal.SHOOT.getRightGoal() * prepareShootMultiplier.get();
    }

    // Run to setpoint
    if (closedLoop || idlePrepareShoot) {
      // Update goals
      leftProfile.setGoal(leftGoal);
      rightProfile.setGoal(rightGoal);
      double leftSetpoint = leftProfile.calculateSetpoint();
      double rightSetpoint = rightProfile.calculateSetpoint();
      io.runVelocity(
          leftSetpoint, rightSetpoint, ff.calculate(leftSetpoint), ff.calculate(rightSetpoint));
      RobotState.getInstance().setFlywheelAccelerating(!atGoal() || isDrawingHighCurrent());
    } else if (goal == Goal.IDLE) {
      RobotState.getInstance().setFlywheelAccelerating(false);
      io.stop();
    }

    Logger.recordOutput("Flywheels/SetpointLeftRpm", leftProfile.getCurrentSetpoint());
    Logger.recordOutput("Flywheels/SetpointRightRpm", rightProfile.getCurrentSetpoint());
    Logger.recordOutput("Flywheels/GoalLeftRpm", leftGoal);
    Logger.recordOutput("Flywheels/GoalRightRpm", rightGoal);
  }

  /** Set the current goal of the flywheel */
  private void setGoal(Goal goal) {
    if (goal == Goal.CHARACTERIZING || goal == Goal.IDLE) {
      wasClosedLoop = closedLoop;
      closedLoop = false;
      this.goal = goal;
      return; // Don't set a goal
    }
    // If not already controlling to requested goal
    // set closed loop false
    closedLoop = this.goal == goal;
    // Enable close loop
    if (!closedLoop) {
      leftProfile.setGoal(goal.getLeftGoal(), inputs.leftVelocityRpm);
      rightProfile.setGoal(goal.getRightGoal(), inputs.rightVelocityRpm);
      closedLoop = true;
    }
    this.goal = goal;
  }

  /** Runs flywheels at the commanded voltage or amps. */
  public void runCharacterization(double input) {
    setGoal(Goal.CHARACTERIZING);
    io.runCharacterizationLeft(input);
    io.runCharacterizationRight(input);
  }

  /** Get characterization velocity */
  public double getCharacterizationVelocity() {
    return (inputs.leftVelocityRpm + inputs.rightVelocityRpm) / 2.0;
  }

  /** Get if velocity profile has ended */
  @AutoLogOutput(key = "Flywheels/AtGoal")
  public boolean atGoal() {
    return goal == Goal.IDLE
        || (leftProfile.getCurrentSetpoint() == goal.getLeftGoal()
            && rightProfile.getCurrentSetpoint() == goal.getRightGoal());
  }

  public Command shootCommand() {
    return startEnd(() -> setGoal(Goal.SHOOT), () -> setGoal(Goal.IDLE))
        .withName("Flywheels Shoot");
  }

  public Command intakeCommand() {
    return startEnd(() -> setGoal(Goal.INTAKE), () -> setGoal(Goal.IDLE))
        .withName("Flywheels Intake");
  }

  public Command ejectCommand() {
<<<<<<< HEAD
    return startEnd(() -> setGoal(Goal.EJECT), () -> setGoal(Goal.EJECT))
=======
    return startEnd(() -> setGoal(Goal.EJECT), () -> setGoal(Goal.IDLE))
>>>>>>> cbc071c8
        .withName("Flywheels Eject");
  }

  public Command poopCommand() {
    return startEnd(() -> setGoal(Goal.POOP), () -> setGoal(Goal.IDLE)).withName("Flywheels Poop");
  }

  public Command superPoopCommand() {
    return startEnd(() -> setGoal(Goal.SUPER_POOP), () -> setGoal(Goal.IDLE))
        .withName("Flywheels Super Poop");
  }
}<|MERGE_RESOLUTION|>--- conflicted
+++ resolved
@@ -226,11 +226,7 @@
   }
 
   public Command ejectCommand() {
-<<<<<<< HEAD
-    return startEnd(() -> setGoal(Goal.EJECT), () -> setGoal(Goal.EJECT))
-=======
     return startEnd(() -> setGoal(Goal.EJECT), () -> setGoal(Goal.IDLE))
->>>>>>> cbc071c8
         .withName("Flywheels Eject");
   }
 
