--- conflicted
+++ resolved
@@ -168,10 +168,6 @@
     this.goal = goal;
   }
 
-<<<<<<< HEAD
-  /** Run characterization with input in either current or amps */
-  public void runCharacterization(double input) {
-=======
   /**
    * Set {@link org.littletonrobotics.frc2024.subsystems.flywheels.Flywheels.IdleMode} behavior of
    * flywheels and then idle flywheels
@@ -192,9 +188,9 @@
       setGoal(Goal.SHOOT);
     }
   }
-
-  public void runCharacterizationVolts(double volts) {
->>>>>>> 1cf7718f
+  
+  /** Run characterization with input in either current or amps */
+  public void runCharacterization(double input) {
     setGoal(Goal.CHARACTERIZING);
     io.runCharacterizationLeft(input);
     io.runCharacterizationRight(input);
