// Copyright (c) 2024 FRC 6328
// http://github.com/Mechanical-Advantage
//
// Use of this source code is governed by an MIT-style
// license that can be found in the LICENSE file at
// the root directory of this project.

package org.littletonrobotics.frc2024.subsystems.rollers;

import edu.wpi.first.wpilibj.DriverStation;
import edu.wpi.first.wpilibj2.command.Command;
import edu.wpi.first.wpilibj2.command.Commands;
import edu.wpi.first.wpilibj2.command.SubsystemBase;
import java.util.function.BooleanSupplier;
import lombok.Getter;
import lombok.Setter;
import org.littletonrobotics.frc2024.subsystems.rollers.backpack.Backpack;
import org.littletonrobotics.frc2024.subsystems.rollers.feeder.Feeder;
import org.littletonrobotics.frc2024.subsystems.rollers.indexer.Indexer;
import org.littletonrobotics.frc2024.subsystems.rollers.intake.Intake;
import org.littletonrobotics.frc2024.util.NoteVisualizer;
import org.littletonrobotics.junction.Logger;

public class Rollers extends SubsystemBase {
  private final Feeder feeder;
  private final Indexer indexer;
  private final Intake intake;
  private final Backpack backpack;

  private final RollersSensorsIO sensorsIO;
  private final RollersSensorsIOInputsAutoLogged sensorInputs =
      new RollersSensorsIOInputsAutoLogged();

  public enum Goal {
    IDLE,
    FLOOR_INTAKE,
    STATION_INTAKE,
    EJECT_TO_FLOOR,
    QUICK_INTAKE_TO_FEED,
    FEED_TO_SHOOTER,
    AMP_SCORE,
    SHUFFLE_BACKPACK,
    SHUFFLE_SHOOTER
  }

  public enum GamepieceState {
    NONE,
    SHOOTER_STAGED,
    BACKPACK_STAGED
  }

  @Getter private Goal goal = Goal.IDLE;
  @Getter @Setter private GamepieceState gamepieceState = GamepieceState.NONE;

  @Setter private BooleanSupplier backpackActuatedSupplier = () -> false;

  public Rollers(
      Feeder feeder,
      Indexer indexer,
      Intake intake,
      Backpack backpack,
      RollersSensorsIO sensorsIO) {
    this.feeder = feeder;
    this.indexer = indexer;
    this.intake = intake;
    this.backpack = backpack;
    this.sensorsIO = sensorsIO;

    setDefaultCommand(setGoalCommand(Goal.IDLE));
  }

  @Override
  public void periodic() {
    sensorsIO.updateInputs(sensorInputs);
    Logger.processInputs("RollersSensors", sensorInputs);

    if (DriverStation.isDisabled()) {
      goal = Goal.IDLE;
    }

    if (sensorInputs.shooterStaged) {
      gamepieceState = GamepieceState.SHOOTER_STAGED;
    } else if (sensorInputs.backbackStaged) {
      gamepieceState = GamepieceState.BACKPACK_STAGED;
    } else {
      gamepieceState = GamepieceState.NONE;
    }

    NoteVisualizer.setHasNote(gamepieceState != GamepieceState.NONE);

    // Reset idle and wait for other input
    feeder.setGoal(Feeder.Goal.IDLING);
    indexer.setGoal(Indexer.Goal.IDLING);
    intake.setGoal(Intake.Goal.IDLING);
    backpack.setGoal(Backpack.Goal.IDLING);
    switch (goal) {
      case IDLE -> {}
      case FLOOR_INTAKE -> {
        feeder.setGoal(Feeder.Goal.FLOOR_INTAKING);
        intake.setGoal(Intake.Goal.FLOOR_INTAKING);
        if (gamepieceState == GamepieceState.SHOOTER_STAGED) {
          indexer.setGoal(Indexer.Goal.IDLING);
        } else {
          indexer.setGoal(Indexer.Goal.FLOOR_INTAKING);
        }
      }
      case STATION_INTAKE -> {
        if (gamepieceState != GamepieceState.NONE) {
          indexer.setGoal(Indexer.Goal.IDLING);
        } else {
          indexer.setGoal(Indexer.Goal.STATION_INTAKING);
        }
      }
      case EJECT_TO_FLOOR -> {
        feeder.setGoal(Feeder.Goal.EJECTING);
        indexer.setGoal(Indexer.Goal.EJECTING);
        intake.setGoal(Intake.Goal.EJECTING);
      }
      case QUICK_INTAKE_TO_FEED -> {
        feeder.setGoal(Feeder.Goal.SHOOTING);
        indexer.setGoal(Indexer.Goal.SHOOTING);
        intake.setGoal(Intake.Goal.FLOOR_INTAKING);
      }
      case FEED_TO_SHOOTER -> {
        feeder.setGoal(Feeder.Goal.SHOOTING);
        indexer.setGoal(Indexer.Goal.SHOOTING);
      }
      case AMP_SCORE -> {
        feeder.setGoal(Feeder.Goal.FLOOR_INTAKING);
        indexer.setGoal(Indexer.Goal.EJECTING);
        backpack.setGoal(Backpack.Goal.AMP_SCORING);
      }
      case SHUFFLE_BACKPACK -> {
        // Shuffle into backpack
        feeder.setGoal(Feeder.Goal.FLOOR_INTAKING);
        indexer.setGoal(Indexer.Goal.EJECTING);
        if (gamepieceState != GamepieceState.BACKPACK_STAGED) {
          backpack.setGoal(Backpack.Goal.AMP_SCORING);
        } else {
          backpack.setGoal(Backpack.Goal.IDLING);
        }
      }
      case SHUFFLE_SHOOTER -> {
        // Shuffle into shooter
        feeder.setGoal(Feeder.Goal.FLOOR_INTAKING);
        backpack.setGoal(Backpack.Goal.EJECTING);
        if (gamepieceState != GamepieceState.SHOOTER_STAGED) {
          indexer.setGoal(Indexer.Goal.FLOOR_INTAKING);
        } else {
          indexer.setGoal(Indexer.Goal.IDLING);
        }
      }
    }

    feeder.periodic();
    indexer.periodic();
    intake.periodic();
    backpack.periodic();
  }

<<<<<<< HEAD
  private void goIdle() {
    goal = Goal.IDLE;
  }

  public boolean isGamepieceStaged() {
    return gamepieceState == GamepieceState.SHOOTER_STAGED;
  }

  public Command floorIntake() {
    return startEnd(() -> goal = Goal.FLOOR_INTAKE, this::goIdle).withName("Rollers Floor Intake");
  }

  public Command stationIntake() {
    return startEnd(() -> goal = Goal.STATION_INTAKE, this::goIdle)
        .withName("Rollers Station Intake");
  }

  public Command ejectFloor() {
    return startEnd(() -> goal = Goal.EJECT_TO_FLOOR, this::goIdle).withName("Rollers Eject Floor");
  }

  public Command quickFeed() {
    return startEnd(() -> goal = Goal.QUICK_INTAKE_TO_FEED, this::goIdle)
        .alongWith(NoteVisualizer.eject())
        .withName("Rollers Quick Feed");
  }

  public Command feedShooter() {
    return startEnd(() -> goal = Goal.FEED_TO_SHOOTER, this::goIdle)
        .alongWith(NoteVisualizer.shoot())
        .withName("Rollers Feed Shooter");
=======
  public Command setGoalCommand(Goal goal) {
    return startEnd(() -> this.goal = goal, () -> this.goal = Goal.IDLE)
        .withName("Rollers " + goal);
>>>>>>> 798589d6
  }

  public Command shuffle() {
    return Commands.either(
        setGoalCommand(Goal.SHUFFLE_BACKPACK)
            .until(() -> gamepieceState == GamepieceState.BACKPACK_STAGED),
        setGoalCommand(Goal.SHUFFLE_SHOOTER)
            .until(() -> gamepieceState == GamepieceState.SHOOTER_STAGED),
        () -> gamepieceState == GamepieceState.SHOOTER_STAGED);
  }
}<|MERGE_RESOLUTION|>--- conflicted
+++ resolved
@@ -158,43 +158,9 @@
     backpack.periodic();
   }
 
-<<<<<<< HEAD
-  private void goIdle() {
-    goal = Goal.IDLE;
-  }
-
-  public boolean isGamepieceStaged() {
-    return gamepieceState == GamepieceState.SHOOTER_STAGED;
-  }
-
-  public Command floorIntake() {
-    return startEnd(() -> goal = Goal.FLOOR_INTAKE, this::goIdle).withName("Rollers Floor Intake");
-  }
-
-  public Command stationIntake() {
-    return startEnd(() -> goal = Goal.STATION_INTAKE, this::goIdle)
-        .withName("Rollers Station Intake");
-  }
-
-  public Command ejectFloor() {
-    return startEnd(() -> goal = Goal.EJECT_TO_FLOOR, this::goIdle).withName("Rollers Eject Floor");
-  }
-
-  public Command quickFeed() {
-    return startEnd(() -> goal = Goal.QUICK_INTAKE_TO_FEED, this::goIdle)
-        .alongWith(NoteVisualizer.eject())
-        .withName("Rollers Quick Feed");
-  }
-
-  public Command feedShooter() {
-    return startEnd(() -> goal = Goal.FEED_TO_SHOOTER, this::goIdle)
-        .alongWith(NoteVisualizer.shoot())
-        .withName("Rollers Feed Shooter");
-=======
   public Command setGoalCommand(Goal goal) {
     return startEnd(() -> this.goal = goal, () -> this.goal = Goal.IDLE)
         .withName("Rollers " + goal);
->>>>>>> 798589d6
   }
 
   public Command shuffle() {
