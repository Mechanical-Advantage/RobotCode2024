// Copyright (c) 2024 FRC 6328
// http://github.com/Mechanical-Advantage
//
// Use of this source code is governed by an MIT-style
// license that can be found in the LICENSE file at
// the root directory of this project.

package org.littletonrobotics.frc2024.subsystems.rollers;

import edu.wpi.first.wpilibj.DriverStation;
import edu.wpi.first.wpilibj2.command.Command;
import edu.wpi.first.wpilibj2.command.Commands;
import edu.wpi.first.wpilibj2.command.SubsystemBase;
import java.util.function.BooleanSupplier;
import lombok.Getter;
import lombok.Setter;
import org.littletonrobotics.frc2024.subsystems.rollers.backpack.Backpack;
import org.littletonrobotics.frc2024.subsystems.rollers.feeder.Feeder;
import org.littletonrobotics.frc2024.subsystems.rollers.indexer.Indexer;
import org.littletonrobotics.frc2024.subsystems.rollers.intake.Intake;
import org.littletonrobotics.frc2024.util.NoteVisualizer;
import org.littletonrobotics.junction.Logger;

public class Rollers extends SubsystemBase {
  private final Feeder feeder;
  private final Indexer indexer;
  private final Intake intake;
  private final Backpack backpack;

  private final RollersSensorsIO sensorsIO;
  private final RollersSensorsIOInputsAutoLogged sensorInputs =
      new RollersSensorsIOInputsAutoLogged();

  public enum Goal {
    IDLE,
    FLOOR_INTAKE,
    STATION_INTAKE,
    EJECT_TO_FLOOR,
    QUICK_INTAKE_TO_FEED,
    FEED_TO_SHOOTER,
    AMP_SCORE,
    SHUFFLE_BACKPACK,
    SHUFFLE_SHOOTER
  }

  public enum GamepieceState {
    NONE,
    SHOOTER_STAGED,
    BACKPACK_STAGED
  }

  @Getter private Goal goal = Goal.IDLE;
  @Getter @Setter private GamepieceState gamepieceState = GamepieceState.NONE;

  @Setter private BooleanSupplier backpackActuatedSupplier = () -> false;

  public Rollers(
      Feeder feeder,
      Indexer indexer,
      Intake intake,
      Backpack backpack,
      RollersSensorsIO sensorsIO) {
    this.feeder = feeder;
    this.indexer = indexer;
    this.intake = intake;
    this.backpack = backpack;
    this.sensorsIO = sensorsIO;

    setDefaultCommand(setGoalCommand(Goal.IDLE));
  }

  @Override
  public void periodic() {
    sensorsIO.updateInputs(sensorInputs);
    Logger.processInputs("RollersSensors", sensorInputs);

    if (DriverStation.isDisabled()) {
<<<<<<< HEAD
      setDefaultCommand(setGoalCommand(Goal.IDLE));
=======
      goal = Goal.IDLE;
>>>>>>> e1c78bf1
    }

    if (sensorInputs.shooterStaged) {
      gamepieceState = GamepieceState.SHOOTER_STAGED;
    } else if (sensorInputs.backbackStaged) {
      gamepieceState = GamepieceState.BACKPACK_STAGED;
    } else {
      gamepieceState = GamepieceState.NONE;
    }

    NoteVisualizer.setHasNote(gamepieceState != GamepieceState.NONE);

    // Reset idle and wait for other input
    feeder.setGoal(Feeder.Goal.IDLING);
    indexer.setGoal(Indexer.Goal.IDLING);
    intake.setGoal(Intake.Goal.IDLING);
    backpack.setGoal(Backpack.Goal.IDLING);
    switch (goal) {
      case IDLE -> {}
      case FLOOR_INTAKE -> {
        feeder.setGoal(Feeder.Goal.FLOOR_INTAKING);
        intake.setGoal(Intake.Goal.FLOOR_INTAKING);
        if (gamepieceState == GamepieceState.SHOOTER_STAGED) {
          indexer.setGoal(Indexer.Goal.IDLING);
        } else {
          indexer.setGoal(Indexer.Goal.FLOOR_INTAKING);
        }
      }
      case STATION_INTAKE -> {
        if (gamepieceState != GamepieceState.NONE) {
          indexer.setGoal(Indexer.Goal.IDLING);
        } else {
          indexer.setGoal(Indexer.Goal.STATION_INTAKING);
        }
      }
      case EJECT_TO_FLOOR -> {
        feeder.setGoal(Feeder.Goal.EJECTING);
        indexer.setGoal(Indexer.Goal.EJECTING);
        intake.setGoal(Intake.Goal.EJECTING);
      }
      case QUICK_INTAKE_TO_FEED -> {
        feeder.setGoal(Feeder.Goal.SHOOTING);
        indexer.setGoal(Indexer.Goal.SHOOTING);
        intake.setGoal(Intake.Goal.FLOOR_INTAKING);
      }
      case FEED_TO_SHOOTER -> {
        feeder.setGoal(Feeder.Goal.SHOOTING);
        indexer.setGoal(Indexer.Goal.SHOOTING);
      }
      case AMP_SCORE -> {
        feeder.setGoal(Feeder.Goal.FLOOR_INTAKING);
        indexer.setGoal(Indexer.Goal.EJECTING);
        backpack.setGoal(Backpack.Goal.AMP_SCORING);
      }
      case SHUFFLE_BACKPACK -> {
        // Shuffle into backpack
<<<<<<< HEAD
=======
        feeder.setGoal(Feeder.Goal.FLOOR_INTAKING);
>>>>>>> e1c78bf1
        indexer.setGoal(Indexer.Goal.EJECTING);
        if (gamepieceState != GamepieceState.BACKPACK_STAGED) {
          backpack.setGoal(Backpack.Goal.AMP_SCORING);
        } else {
          backpack.setGoal(Backpack.Goal.IDLING);
        }
      }
      case SHUFFLE_SHOOTER -> {
        // Shuffle into shooter
<<<<<<< HEAD
=======
        feeder.setGoal(Feeder.Goal.FLOOR_INTAKING);
>>>>>>> e1c78bf1
        backpack.setGoal(Backpack.Goal.EJECTING);
        if (gamepieceState != GamepieceState.SHOOTER_STAGED) {
          indexer.setGoal(Indexer.Goal.FLOOR_INTAKING);
        } else {
          indexer.setGoal(Indexer.Goal.IDLING);
        }
      }
    }

    feeder.periodic();
    indexer.periodic();
    intake.periodic();
    backpack.periodic();
  }

  public Command setGoalCommand(Goal goal) {
    return startEnd(() -> this.goal = goal, () -> this.goal = Goal.IDLE)
        .withName("Rollers " + goal);
  }

  public Command shuffle() {
    return Commands.either(
        setGoalCommand(Goal.SHUFFLE_BACKPACK)
            .until(() -> gamepieceState == GamepieceState.BACKPACK_STAGED),
        setGoalCommand(Goal.SHUFFLE_SHOOTER)
            .until(() -> gamepieceState == GamepieceState.SHOOTER_STAGED),
        () -> gamepieceState == GamepieceState.SHOOTER_STAGED);
  }
}<|MERGE_RESOLUTION|>--- conflicted
+++ resolved
@@ -75,11 +75,7 @@
     Logger.processInputs("RollersSensors", sensorInputs);
 
     if (DriverStation.isDisabled()) {
-<<<<<<< HEAD
-      setDefaultCommand(setGoalCommand(Goal.IDLE));
-=======
       goal = Goal.IDLE;
->>>>>>> e1c78bf1
     }
 
     if (sensorInputs.shooterStaged) {
@@ -136,10 +132,7 @@
       }
       case SHUFFLE_BACKPACK -> {
         // Shuffle into backpack
-<<<<<<< HEAD
-=======
         feeder.setGoal(Feeder.Goal.FLOOR_INTAKING);
->>>>>>> e1c78bf1
         indexer.setGoal(Indexer.Goal.EJECTING);
         if (gamepieceState != GamepieceState.BACKPACK_STAGED) {
           backpack.setGoal(Backpack.Goal.AMP_SCORING);
@@ -149,10 +142,7 @@
       }
       case SHUFFLE_SHOOTER -> {
         // Shuffle into shooter
-<<<<<<< HEAD
-=======
         feeder.setGoal(Feeder.Goal.FLOOR_INTAKING);
->>>>>>> e1c78bf1
         backpack.setGoal(Backpack.Goal.EJECTING);
         if (gamepieceState != GamepieceState.SHOOTER_STAGED) {
           indexer.setGoal(Indexer.Goal.FLOOR_INTAKING);
