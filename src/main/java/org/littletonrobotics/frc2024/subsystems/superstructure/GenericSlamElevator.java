// Copyright (c) 2024 FRC 6328
// http://github.com/Mechanical-Advantage
//
// Use of this source code is governed by an MIT-style
// license that can be found in the LICENSE file at
// the root directory of this project.

package org.littletonrobotics.frc2024.subsystems.superstructure;

import edu.wpi.first.wpilibj.DriverStation;
import edu.wpi.first.wpilibj.Timer;
import java.util.function.BooleanSupplier;
import java.util.function.DoubleSupplier;
import org.littletonrobotics.frc2024.util.Alert;
import org.littletonrobotics.junction.AutoLogOutput;
import org.littletonrobotics.junction.Logger;

public abstract class GenericSlamElevator<G extends GenericSlamElevator.SlamElevatorGoal> {

  public interface SlamElevatorGoal {
    DoubleSupplier getSlammingCurrent();

    boolean isStopAtGoal();

    SlamElevatorState getState();
  }

  public enum SlamElevatorState {
    IDLING,
    RETRACTING,
    EXTENDING
  }

  private final GenericSlamElevatorIO io;
  protected final GenericSlamElevatorIOInputsAutoLogged inputs =
      new GenericSlamElevatorIOInputsAutoLogged();

  private final String name;
  private final double staticTimeSecs;
  private final double minVelocityThresh;

  protected abstract G getGoal();

  private G lastGoal = null;

  private boolean atGoal = false;
  private final Timer staticTimer = new Timer();

  private boolean brakeModeEnabled = false;
  private BooleanSupplier coastModeSupplier = () -> false;

  private final Alert disconnected;

  /**
   * Creates a new GenericSlamElevator
   *
   * @param name Name of elevator.
   * @param io IO implementation of elevator.
   * @param staticTimeSecs Time that it takes for elevator to stop running after hitting the end of
   *     the elevator.
   * @param minVelocityThresh Minimum velocity threshold for elevator to start stopping at in
   *     rads/sec of the last sprocket.
   */
  public GenericSlamElevator(
      String name, GenericSlamElevatorIO io, double staticTimeSecs, double minVelocityThresh) {
    this.name = name;
    this.io = io;
    this.staticTimeSecs = staticTimeSecs;
    this.minVelocityThresh = minVelocityThresh;
    setBrakeMode(true);

    disconnected = new Alert(name + " disconnected!", Alert.AlertType.WARNING);
  }

  public void setCoastOverride(BooleanSupplier coastOverride) {
    coastModeSupplier = coastOverride;
  }

  private void setBrakeMode(boolean enable) {
    if (brakeModeEnabled == enable) return;
    brakeModeEnabled = enable;
    io.setBrakeMode(brakeModeEnabled);
  }

  public void periodic() {
    io.updateInputs(inputs);
    Logger.processInputs(name, inputs);

    // Ensure brake mode is enabled
    if (DriverStation.isEnabled()) {
      setBrakeMode(true);
    }

    // Reset if changing goals
    if (lastGoal != null && getGoal() != lastGoal) {
      atGoal = false;
      staticTimer.stop();
      staticTimer.reset();
    }
    // Set last goal
    lastGoal = getGoal();

    // Set alert
    disconnected.set(!inputs.motorConnected);

    // Check if at goal.
    if (!atGoal) {
      // Start static timer if within min velocity threshold.
      if (Math.abs(inputs.velocityRadsPerSec) <= minVelocityThresh) {
        staticTimer.start();
      } else {
        staticTimer.stop();
        staticTimer.reset();
      }
      // If we are finished with timer, finish goal.
      atGoal = staticTimer.hasElapsed(staticTimeSecs);
    } else {
      staticTimer.stop();
      staticTimer.reset();
    }

    // Run to goal.
    if (!atGoal) {
      io.runCurrent(getGoal().getSlammingCurrent().getAsDouble());
    } else {
      if (getGoal().isStopAtGoal()) {
        io.stop();
      } else {
        io.runCurrent(getGoal().getSlammingCurrent().getAsDouble());
      }
    }

    if (DriverStation.isDisabled()) {
      // Reset
      io.stop();
      lastGoal = null;
      staticTimer.stop();
      staticTimer.reset();
<<<<<<< HEAD
      if (Math.abs(inputs.velocityRadsPerSec) > minVelocityThresh) {
        // If we don't move when disabled, assume we are still at goal
        atGoal = false;
      }

      // Set to coast mode
      setBrakeMode(!coastModeSupplier.getAsBoolean());
=======
>>>>>>> a3bf9738
    }

    // Update coast mode
    setBrakeMode(!coastModeSupplier.getAsBoolean());

    Logger.recordOutput("Superstructure/" + name + "/Goal", getGoal().toString());
  }

  @AutoLogOutput(key = "Superstructure/{name}/AtGoal")
  public boolean atGoal() {
    return atGoal;
  }

  @AutoLogOutput(key = "Superstructure/{name}/Extended")
  public boolean extended() {
    return getGoal().getState() == SlamElevatorState.EXTENDING && atGoal;
  }

  @AutoLogOutput(key = "Superstructure/{name}/Retracted")
  public boolean retracted() {
    return getGoal().getState() == SlamElevatorState.RETRACTING && atGoal;
  }
}<|MERGE_RESOLUTION|>--- conflicted
+++ resolved
@@ -136,16 +136,10 @@
       lastGoal = null;
       staticTimer.stop();
       staticTimer.reset();
-<<<<<<< HEAD
       if (Math.abs(inputs.velocityRadsPerSec) > minVelocityThresh) {
         // If we don't move when disabled, assume we are still at goal
         atGoal = false;
       }
-
-      // Set to coast mode
-      setBrakeMode(!coastModeSupplier.getAsBoolean());
-=======
->>>>>>> a3bf9738
     }
 
     // Update coast mode
