--- conflicted
+++ resolved
@@ -37,22 +37,13 @@
     AMP,
     SUBWOOFER,
     PODIUM,
-<<<<<<< HEAD
     RESET_CLIMB(true),
     PREPARE_PREPARE_TRAP_CLIMB(true),
     PREPARE_CLIMB(true),
+    POST_PREPARE_TRAP_CLIMB(true),
     CLIMB(true),
     TRAP(true),
     UNTRAP(true),
-=======
-    RESET_CLIMB,
-    PREPARE_PREPARE_TRAP_CLIMB,
-    PREPARE_CLIMB,
-    POST_PREPARE_TRAP_CLIMB,
-    CLIMB,
-    TRAP,
-    UNTRAP,
->>>>>>> d40980de
     RESET,
     DIAGNOSTIC_ARM;
 
@@ -87,16 +78,7 @@
 
     // Retract climber
     if (!climber.retracted()
-<<<<<<< HEAD
         && !desiredGoal.isClimbingGoal()
-=======
-        && desiredGoal != Goal.PREPARE_PREPARE_TRAP_CLIMB
-        && desiredGoal != Goal.PREPARE_CLIMB
-        && desiredGoal != Goal.POST_PREPARE_TRAP_CLIMB
-        && desiredGoal != Goal.CLIMB
-        && desiredGoal != Goal.TRAP
-        && desiredGoal != Goal.UNTRAP
->>>>>>> d40980de
         && !DriverStation.isAutonomousEnabled()) {
       currentGoal = Goal.RESET_CLIMB;
     } else {
