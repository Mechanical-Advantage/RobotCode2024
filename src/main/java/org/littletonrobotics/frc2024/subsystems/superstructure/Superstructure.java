--- conflicted
+++ resolved
@@ -31,11 +31,8 @@
     BACKPACK_OUT_UNJAM,
     AIM,
     SUPER_POOP,
-<<<<<<< HEAD
     AIM_AT_DEMO_TAG,
-=======
     DEMO_SHOT,
->>>>>>> 7bbcb66c
     UNJAM_FEEDER,
     STATION_INTAKE,
     AMP,
@@ -121,13 +118,13 @@
         climber.setGoal(Climber.Goal.IDLE);
         backpackActuator.setGoal(BackpackActuator.Goal.RETRACT);
       }
-<<<<<<< HEAD
       case AIM_AT_DEMO_TAG -> {
         arm.setGoal(Arm.Goal.AIM_AT_DEMO_TAG);
-=======
+        climber.setGoal(Climber.Goal.IDLE);
+        backpackActuator.setGoal(BackpackActuator.Goal.RETRACT);
+      }
       case DEMO_SHOT -> {
         arm.setGoal(Arm.Goal.DEMO_SHOT);
->>>>>>> 7bbcb66c
         climber.setGoal(Climber.Goal.IDLE);
         backpackActuator.setGoal(BackpackActuator.Goal.RETRACT);
       }
