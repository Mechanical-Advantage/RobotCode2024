--- conflicted
+++ resolved
@@ -48,19 +48,13 @@
   private static final LoggedTunableNumber maxAcceleration =
       new LoggedTunableNumber("Arm/Acceleration", profileConstraints.maxAcceleration);
   private static final LoggedTunableNumber smoothVelocity =
-<<<<<<< HEAD
-      new LoggedTunableNumber("Arm/SmoothVelocity", 2.5);
+      new LoggedTunableNumber("Arm/SmoothVelocity", profileConstraints.maxVelocity * 0.75);
   private static final LoggedTunableNumber smoothAcceleration =
-      new LoggedTunableNumber("Arm/SmoothAcceleration", 4.0);
-  private static final LoggedTunableNumber prepareClimbVelocity =
+      new LoggedTunableNumber("Arm/SmoothAcceleration", profileConstraints.maxAcceleration * 0.5);
+      private static final LoggedTunableNumber prepareClimbVelocity =
       new LoggedTunableNumber("Arm/PrepareClimbVelocity", 1.5);
   private static final LoggedTunableNumber prepareClimbAcceleration =
       new LoggedTunableNumber("Arm/PrepareClimbAcceleration", 1.0);
-=======
-      new LoggedTunableNumber("Arm/SmoothVelocity", profileConstraints.maxVelocity * 0.75);
-  private static final LoggedTunableNumber smoothAcceleration =
-      new LoggedTunableNumber("Arm/SmoothAcceleration", profileConstraints.maxAcceleration * 0.5);
->>>>>>> 5ae49fd7
   private static final LoggedTunableNumber lowerLimitDegrees =
       new LoggedTunableNumber("Arm/LowerLimitDegrees", minAngle.getDegrees());
   private static final LoggedTunableNumber upperLimitDegrees =
@@ -70,22 +64,15 @@
       () -> new TrapezoidProfile.Constraints(maxVelocity.get(), maxAcceleration.get());
   public static final Supplier<TrapezoidProfile.Constraints> smoothProfileConstraints =
       () -> new TrapezoidProfile.Constraints(smoothVelocity.get(), smoothAcceleration.get());
-<<<<<<< HEAD
   public static final Supplier<TrapezoidProfile.Constraints> prepareClimbProfileConstraints =
       () ->
-          new TrapezoidProfile.Constraints(prepareClimbVelocity.get(), prepareClimbVelocity.get());
-=======
->>>>>>> 5ae49fd7
+          new TrapezoidProfile.Constraints(prepareClimbVelocity.get(), prepareClimbAcceleration.get());
 
   @RequiredArgsConstructor
   public enum Goal {
     STOP(() -> 0),
-<<<<<<< HEAD
-    FLOOR_INTAKE(new LoggedTunableNumber("Arm/IntakeDegrees", 18.0)),
-=======
     FLOOR_INTAKE(new LoggedTunableNumber("Arm/IntakeDegrees", 7.0)),
     UNJAM_INTAKE(new LoggedTunableNumber("Arm/UnjamDegrees", 55.0)),
->>>>>>> 5ae49fd7
     STATION_INTAKE(new LoggedTunableNumber("Arm/StationIntakeDegrees", 45.0)),
     AIM(() -> RobotState.getInstance().getAimingParameters().armAngle().getDegrees()),
     STOW(new LoggedTunableNumber("Arm/StowDegrees", 0.0)),
@@ -104,7 +91,6 @@
   }
 
   @Getter @Setter private Goal goal = Goal.STOW;
-  private Goal lastGoal = goal;
   private boolean characterizing = false;
 
   private final ArmIO io;
