--- conflicted
+++ resolved
@@ -79,13 +79,8 @@
     UNJAM_INTAKE(new LoggedTunableNumber("Arm/UnjamDegrees", 40.0)),
     STATION_INTAKE(new LoggedTunableNumber("Arm/StationIntakeDegrees", 45.0)),
     AIM(() -> RobotState.getInstance().getAimingParameters().armAngle().getDegrees()),
-<<<<<<< HEAD
     SUPER_POOP(
         () -> RobotState.getInstance().getSuperPoopAimingParameters().armAngle().getDegrees()),
-    STOW(new LoggedTunableNumber("Arm/StowDegrees", minAngle.getDegrees())),
-=======
-    SUPER_POOP(new LoggedTunableNumber("Arm/SuperPoopDegrees", 48.0)),
->>>>>>> 71fdea1e
     AMP(new LoggedTunableNumber("Arm/AmpDegrees", 110.0)),
     SUBWOOFER(new LoggedTunableNumber("Arm/SubwooferDegrees", 55.0)),
     PODIUM(new LoggedTunableNumber("Arm/PodiumDegrees", 34.0)),
