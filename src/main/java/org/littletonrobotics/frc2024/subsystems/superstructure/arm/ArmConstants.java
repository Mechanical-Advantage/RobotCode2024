// Copyright (c) 2024 FRC 6328
// http://github.com/Mechanical-Advantage
//
// Use of this source code is governed by an MIT-style
// license that can be found in the LICENSE file at
// the root directory of this project.

package org.littletonrobotics.frc2024.subsystems.superstructure.arm;

import edu.wpi.first.math.geometry.Rotation2d;
import edu.wpi.first.math.geometry.Translation2d;
import edu.wpi.first.math.trajectory.TrapezoidProfile;
import edu.wpi.first.math.util.Units;
import org.littletonrobotics.frc2024.Constants;

public class ArmConstants {
  // reduction is 12:62 18:60 12:65
  public static final double reduction = (62.0 / 12.0) * (60.0 / 18.0) * (65.0 / 12.0);
  public static final Rotation2d positionTolerance = Rotation2d.fromDegrees(3.0);
  public static final Translation2d armOrigin = new Translation2d(-0.238, 0.298);
  public static final Rotation2d minAngle = Rotation2d.fromDegrees(10.0);
  public static final Rotation2d maxAngle = Rotation2d.fromDegrees(110.0);

  public static final int leaderID =
      switch (Constants.getRobot()) {
        default -> 11;
        case DEVBOT -> 25;
      };
  public static final int followerID =
      switch (Constants.getRobot()) {
        default -> 10;
        case DEVBOT -> 26;
      };
  public static final int armEncoderID =
      switch (Constants.getRobot()) {
        default -> 0;
        case DEVBOT -> 42;
      };

  public static final boolean leaderInverted = false;
<<<<<<< HEAD

  /** The offset of the arm encoder in rotations. */
  public static final double armEncoderOffsetRads =
=======
  public static boolean followerInverted = false;

  /** The offset of the arm encoder in rotations. */
  public static final double armEncoderOffsetRotations =
>>>>>>> ac237c36
      switch (Constants.getRobot()) {
        default -> 0.35588 - Math.PI / 2.0; // Units.radiansToRotations(-0.348213 + Math.PI / 2.0);
        case DEVBOT -> 1.233 + Math.PI / 2.0;
      };

  public static final double armLength =
      switch (Constants.getRobot()) {
        case DEVBOT -> Units.inchesToMeters(24.8);
        default -> Units.inchesToMeters(25.866);
      };

  public static final Gains gains =
      switch (Constants.getRobot()) {
        case SIMBOT -> new Gains(90.0, 0.0, 0.0, 0.0, 0.0, 0.0, 0.0);
        case DEVBOT -> new Gains(0.0, 0.0, 0.0, 5.75, 0.0, 0.0, 15);
        case COMPBOT -> new Gains(75.0, 0.0, 2.5, 10.911, 0.0, 0.0, 20.469 - 10.911);
      };

<<<<<<< HEAD
  public static TrapezoidProfile.Constraints profileConstraints =
      new TrapezoidProfile.Constraints(2 * Math.PI, 15);
=======
  public static final TrapezoidProfile.Constraints profileConstraints =
      new TrapezoidProfile.Constraints(2 * Math.PI, 10);
>>>>>>> ac237c36

  public record Gains(
      double kP, double kI, double kD, double ffkS, double ffkV, double ffkA, double ffkG) {}
}<|MERGE_RESOLUTION|>--- conflicted
+++ resolved
@@ -38,16 +38,9 @@
       };
 
   public static final boolean leaderInverted = false;
-<<<<<<< HEAD
 
-  /** The offset of the arm encoder in rotations. */
+  /** The offset of the arm encoder in radians. */
   public static final double armEncoderOffsetRads =
-=======
-  public static boolean followerInverted = false;
-
-  /** The offset of the arm encoder in rotations. */
-  public static final double armEncoderOffsetRotations =
->>>>>>> ac237c36
       switch (Constants.getRobot()) {
         default -> 0.35588 - Math.PI / 2.0; // Units.radiansToRotations(-0.348213 + Math.PI / 2.0);
         case DEVBOT -> 1.233 + Math.PI / 2.0;
@@ -66,13 +59,8 @@
         case COMPBOT -> new Gains(75.0, 0.0, 2.5, 10.911, 0.0, 0.0, 20.469 - 10.911);
       };
 
-<<<<<<< HEAD
   public static TrapezoidProfile.Constraints profileConstraints =
       new TrapezoidProfile.Constraints(2 * Math.PI, 15);
-=======
-  public static final TrapezoidProfile.Constraints profileConstraints =
-      new TrapezoidProfile.Constraints(2 * Math.PI, 10);
->>>>>>> ac237c36
 
   public record Gains(
       double kP, double kI, double kD, double ffkS, double ffkV, double ffkA, double ffkG) {}
