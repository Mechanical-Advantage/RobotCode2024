// Copyright (c) 2024 FRC 6328
// http://github.com/Mechanical-Advantage
//
// Use of this source code is governed by an MIT-style
// license that can be found in the LICENSE file at
// the root directory of this project.

package org.littletonrobotics.frc2024.subsystems.superstructure.climber;

import java.util.function.DoubleSupplier;
import lombok.Getter;
import lombok.RequiredArgsConstructor;
import lombok.Setter;
import org.littletonrobotics.frc2024.subsystems.superstructure.GenericSlamElevator;
import org.littletonrobotics.frc2024.util.LoggedTunableNumber;

@Getter
@Setter
public class Climber extends GenericSlamElevator<Climber.Goal> {
  private static final LoggedTunableNumber cancelClimbCheckInches =
      new LoggedTunableNumber("Climber/CancelClimbInches", 14.0);
  private static final LoggedTunableNumber cancelClimbMaxTorqueCurrent =
      new LoggedTunableNumber("Climber/CancelClimbTorqueCurrent", 15.0);
  private static final double drumRadiusInches = 1.275;

  @RequiredArgsConstructor
  @Getter
  public enum Goal implements SlamElevatorGoal {
    STOP(new LoggedTunableNumber("Climber/StopCurrent", 0.0), false, SlamElevatorState.IDLING),
    IDLE(new LoggedTunableNumber("Climber/IdleCurrent", -8.0), true, SlamElevatorState.RETRACTING),
    RETRACT(
        new LoggedTunableNumber("Climber/RetractingCurrent", -30.0),
        false,
        SlamElevatorState.RETRACTING),
    EXTEND(
        new LoggedTunableNumber("Climber/ExtendingCurrent", 8.0),
        true,
        SlamElevatorState.EXTENDING);

    private final DoubleSupplier slammingCurrent;
    private final boolean stopAtGoal;
    private final SlamElevatorState state;
  }

  private Goal goal = Goal.IDLE;

  public Climber(ClimberIO io) {
    super("Climber", io, 0.4, 0.1);
  }
<<<<<<< HEAD

  @Override
  public void periodic() {
    super.periodic();

    if (getGoal().getState() != SlamElevatorState.RETRACTING) {
      hasCheckedCancel = false;
      requestCancelClimb = false;
    }

    if (extended()) {
      hasHome = true;
      topHome = inputs.positionRads;
    }

    if (DriverStation.isDisabled()) {
      hasHome = false;
      hasCheckedCancel = false;
    }

    // Stop climbing if we are applying too much current
    // Superstructure cancel climb
    if (hasHome
        && Math.abs((inputs.positionRads - topHome) * drumRadiusInches)
            >= cancelClimbCheckInches.get()
        && !hasCheckedCancel) {
      if (Math.abs(inputs.torqueCurrentAmps) <= cancelClimbMaxTorqueCurrent.get()) {
        // requestCancelClimb = true;
      }
      hasCheckedCancel = true;
    }

    Logger.recordOutput("Superstructure/Climber/HasHome", hasHome);
    Logger.recordOutput("Superstructure/Climber/HasCheckedCancel", hasCheckedCancel);
    Logger.recordOutput("Superstructure/Climber/RequestedCancelClimb", requestCancelClimb);
  }
=======
>>>>>>> d7786e44
}<|MERGE_RESOLUTION|>--- conflicted
+++ resolved
@@ -47,43 +47,4 @@
   public Climber(ClimberIO io) {
     super("Climber", io, 0.4, 0.1);
   }
-<<<<<<< HEAD
-
-  @Override
-  public void periodic() {
-    super.periodic();
-
-    if (getGoal().getState() != SlamElevatorState.RETRACTING) {
-      hasCheckedCancel = false;
-      requestCancelClimb = false;
-    }
-
-    if (extended()) {
-      hasHome = true;
-      topHome = inputs.positionRads;
-    }
-
-    if (DriverStation.isDisabled()) {
-      hasHome = false;
-      hasCheckedCancel = false;
-    }
-
-    // Stop climbing if we are applying too much current
-    // Superstructure cancel climb
-    if (hasHome
-        && Math.abs((inputs.positionRads - topHome) * drumRadiusInches)
-            >= cancelClimbCheckInches.get()
-        && !hasCheckedCancel) {
-      if (Math.abs(inputs.torqueCurrentAmps) <= cancelClimbMaxTorqueCurrent.get()) {
-        // requestCancelClimb = true;
-      }
-      hasCheckedCancel = true;
-    }
-
-    Logger.recordOutput("Superstructure/Climber/HasHome", hasHome);
-    Logger.recordOutput("Superstructure/Climber/HasCheckedCancel", hasCheckedCancel);
-    Logger.recordOutput("Superstructure/Climber/RequestedCancelClimb", requestCancelClimb);
-  }
-=======
->>>>>>> d7786e44
 }